source 'https://rubygems.org'

# Middleman
gem 'middleman', '~>4.2.1'
gem 'middleman-syntax', '~> 3.0.0'
gem 'middleman-autoprefixer', '~> 2.7.0'
<<<<<<< HEAD
gem 'middleman-sprockets', '~> 4.0.0.rc'
gem 'middleman-livereload', '~> 3.4.6'
gem 'rouge', '~> 1.10.1'
gem 'redcarpet', '~> 3.3.2'
=======
gem "middleman-sprockets", "~> 4.1.0"
gem 'rouge', '~> 2.0.5'
gem 'redcarpet', '~> 3.4.0'
>>>>>>> d3f78259
<|MERGE_RESOLUTION|>--- conflicted
+++ resolved
@@ -4,13 +4,7 @@
 gem 'middleman', '~>4.2.1'
 gem 'middleman-syntax', '~> 3.0.0'
 gem 'middleman-autoprefixer', '~> 2.7.0'
-<<<<<<< HEAD
-gem 'middleman-sprockets', '~> 4.0.0.rc'
 gem 'middleman-livereload', '~> 3.4.6'
-gem 'rouge', '~> 1.10.1'
-gem 'redcarpet', '~> 3.3.2'
-=======
 gem "middleman-sprockets", "~> 4.1.0"
 gem 'rouge', '~> 2.0.5'
-gem 'redcarpet', '~> 3.4.0'
->>>>>>> d3f78259
+gem 'redcarpet', '~> 3.4.0'