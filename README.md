--- conflicted
+++ resolved
@@ -1,34 +1,5 @@
 
-<<<<<<< HEAD
 Airbitz Developer Docs
-=======
-<p align="center">Slate helps you create beautiful, intelligent, responsive API documentation.</p>
-
-<p align="center"><img src="https://dl.dropboxusercontent.com/u/95847291/github%20images/slate/slate_screenshot_new.png" width=700 alt="Screenshot of Example Documentation created with Slate"></p>
-
-<p align="center"><em>The example above was created with Slate. Check it out at <a href="https://lord.github.io/slate">lord.github.io/slate</a>.</em></p>
-
-Features
-------------
-
-* **Clean, intuitive design** — With Slate, the description of your API is on the left side of your documentation, and all the code examples are on the right side. Inspired by [Stripe's](https://stripe.com/docs/api) and [Paypal's](https://developer.paypal.com/webapps/developer/docs/api/) API docs. Slate is responsive, so it looks great on tablets, phones, and even in print.
-
-* **Everything on a single page** — Gone are the days when your users had to search through a million pages to find what they wanted. Slate puts the entire documentation on a single page. We haven't sacrificed linkability, though. As you scroll, your browser's hash will update to the nearest header, so linking to a particular point in the documentation is still natural and easy.
-
-* **Slate is just Markdown** — When you write docs with Slate, you're just writing Markdown, which makes it simple to edit and understand. Everything is written in Markdown — even the code samples are just Markdown code blocks.
-
-* **Write code samples in multiple languages** — If your API has bindings in multiple programming languages, you can easily put in tabs to switch between them. In your document, you'll distinguish different languages by specifying the language name at the top of each code block, just like with Github Flavored Markdown.
-
-* **Out-of-the-box syntax highlighting** for [over 100 languages](https://github.com/jneen/rouge/wiki/List-of-supported-languages-and-lexers), no configuration required.
-
-* **Automatic, smoothly scrolling table of contents** on the far left of the page. As you scroll, it displays your current position in the document. It's fast, too. We're using Slate at TripIt to build documentation for our new API, where our table of contents has over 180 entries. We've made sure that the performance remains excellent, even for larger documents.
-
-* **Let your users update your documentation for you** — By default, your Slate-generated documentation is hosted in a public Github repository. Not only does this mean you get free hosting for your docs with Github Pages, but it also makes it simple for other developers to make pull requests to your docs if they find typos or other problems. Of course, if you don't want to use GitHub, you're also welcome to host your docs elsewhere.
-
-Getting started with Slate is super easy! Simply fork this repository and follow the instructions below. Or, if you'd like to check out what Slate is capable of, take a look at the [sample docs](http://lord.github.io/slate).
-
-Getting Started with Slate
->>>>>>> d3f78259
 ------------------------------
 
 ### Prerequisites
@@ -49,55 +20,9 @@
 
 You can now see the docs at http://localhost:4567. Whoa! That was fast!
 
-<<<<<<< HEAD
 To build the docs to static HTML files:
 ```shell
 bundle exec middleman build --clean
 ```
-=======
-Now that Slate is all set up on your machine, you'll probably want to learn more about [editing Slate markdown](https://github.com/lord/slate/wiki/Markdown-Syntax), or [how to publish your docs](https://github.com/lord/slate/wiki/Deploying-Slate).
-
-If you'd prefer to use Docker, instructions are available [in the wiki](https://github.com/lord/slate/wiki/Docker).
-
-Companies Using Slate
----------------------------------
-
-* [NASA](https://api.nasa.gov)
-* [IBM](https://docs.cloudant.com/api.html)
-* [Sony](http://developers.cimediacloud.com)
-* [Mozilla](http://localforage.github.io/localForage/)
-* [Best Buy](https://bestbuyapis.github.io/api-documentation/)
-* [Travis-CI](https://docs.travis-ci.com/api/)
-* [Greenhouse](https://developers.greenhouse.io/harvest.html)
-* [Woocommerce](http://woocommerce.github.io/woocommerce-rest-api-docs/)
-* [Appium](http://appium.io/slate/en/master)
-* [Dwolla](https://docs.dwolla.com/)
-* [Clearbit](https://clearbit.com/docs)
-* [Coinbase](https://developers.coinbase.com/api)
-* [Parrot Drones](http://developer.parrot.com/docs/bebop/)
-* [Fidor Bank](http://docs.fidor.de/)
-* [Scale](https://docs.scaleapi.com/)
-
-You can view more in [the list on the wiki](https://github.com/lord/slate/wiki/Slate-in-the-Wild).
-
-Need Help? Found a bug?
---------------------
-
-[Submit an issue](https://github.com/lord/slate/issues) to the Slate Github if you need any help. And, of course, feel free to submit pull requests with bug fixes or changes.
-
-Contributors
---------------------
-
-Slate was built by [Robert Lord](https://lord.io) while interning at [TripIt](https://www.tripit.com/).
-
-Thanks to the following people who have submitted major pull requests:
-
-- [@chrissrogers](https://github.com/chrissrogers)
-- [@bootstraponline](https://github.com/bootstraponline)
-- [@realityking](https://github.com/realityking)
-- [@cvkef](https://github.com/cvkef)
-
-Also, thanks to [Sauce Labs](http://saucelabs.com) for helping sponsor the project.
->>>>>>> d3f78259
 
 The docs will be in the ```build``` directory
