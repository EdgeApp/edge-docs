---
title: AirbitzCore API/SDK Reference

language_tabs:
  - javascript: Javascript
  - objective_c: Objective C
  - java: Java/Android

toc_footers:
  - <a href='https://developer.airbitz.co'>Sign Up for a Developer Key</a>

includes:
  - errors

search: true
---
# Introduction

AirbitzCore (ABC) is a Javascript/ObjC/Java client-side blockchain and Edge Security SDK providing auto-encrypted and auto-backed up accounts and wallets with zero-knowledge security and privacy. All blockchain/bitcoin private and public keys are fully encrypted by the users' credentials before being backed up on to peer to peer servers.

ABC allows developers to apply client-side data security, encrypted such that only the end-user can access the data. [ABCDataStore](#abcdatastore) object in the Airbitz ABCAccount object allows developers to store arbitrary Edge-Secured data on the user’s account which is automatically encrypted, automatically backed up, and automatically synchronized between the user’s authenticated devices.

To get started, you’ll first need an API key. Get one at our [developer portal.](https://developer.airbitz.co)

# AirbitzCore API Reference

## Install the SDK

See the following Github repos for your various development environments. Installation instructions are in the README.md files

[Javascript](https://github.com/Airbitz/airbitz-core-js)

[Objective-C](https://github.com/Airbitz/airbitz-core-objc)

[Java/Android](https://github.com/Airbitz/airbitz-core-java)

[React Native/Javascript](https://github.com/Airbitz/airbitz-core-js)

### Include and initialize the SDK

```javascript
var abc = require('airbitz-core-js')

// Or
<script src="abc.js"></script>

// React Native
var abc = require('airbitz-core-react-native')
```

```objc
#import "ABCContext.h"
```

Include the proper header files and/or libraries for your language.

## ABCContext

Starting point of Airbitz Core SDK. Used for operations that do not require a logged in ABCAccount

### makeABCContext

```javascript
abc.makeABCContext(apiKey, type, hbitsKey, callback)
const abcContext = abc.makeABCContext(apiKey, type, hbitsKey)

// Example
const abcContext = abc.makeABCContext('your-api-key-here',
                                      'account:repo:com.mydomain.myapp',
                                      null)

// React Native version
const abcContext = abc.makeABCContextRN('your-api-key-here',
                                        'account:repo:com.mydomain.myapp',
                                         null)
```

```objc
+(ABCContext *) makeABCContext:(NSString *)abcAPIKey type:(NSString *)type hbits:(NSString *)hbitsKey

ABCContext *abcContext = [ABCContext makeABCContext:@"your-api-key-here" type:@"account:repo:com.mydomain.myapp" hbits:null];
```

Initialize and create an ABCContext object. Required for functionality of ABC SDK.

| Param | Type | Description |
| --- | --- | --- |
| apiKey | `string` | Get an API Key from <https://developer.airbitz.co> |
| type | `string` | Type of account that this application will be accessing. Type is of the format `"account:repo:com.domain.app"`. At this moment, all types must begin with "account:repo:" and developers should add their reverse domain and application afterwards. This 'type' is what allows a singleSignOn login to access the same account object for this particular application. ie. User's using Edge Login (SingleSignOn) in application type `"account:repo:com.domain.app"` will get a different account repository when logged into an app with type `"account:repo:com.domain2.app"`. |
| hbitsKey | `string` | (Optional) Unique key used to encrypt private keys for use as implementation specific "gift cards" that are only redeemable by applications using this implementation.|
| callback | `Callback` | (Javascript) Callback function when routine completes |

| Return Param | Type | Description |
| --- | --- | --- |
| error | [`ABCError`](#abcerror) | (Javascript) Error object. `null` if no error |
| context | [`ABCContext`](#abccontext) | Initialized context |

### createAccount

```javascript
abcContext.createAccount(username,
                         password,
                         pin,
                         ABCAccountCallbacks,
                         callback)

// Example
function abcAccountRemotePasswordChange () {}
function abcAccountLoggedOut () {}
function abcAccountOTPRequired () {}
function abcAccountOTPSkew () {}
function abcAccountAccountChanged () {}

const abcCallbacks = {
   abcAccountRemotePasswordChange,
   abcAccountLoggedOut,
   abcAccountOTPRequired,
   abcAccountOTPSkew,
   abcAccountAccountChanged
}

abcContext.createAccount("myUsername",
                         "myNot5oGoodPassw0rd",
                         "2946",
                         abcCallbacks,
                         function (error, account) {
    if (error) {
      // Error creating account
    } else {
      abcAccount = account;
    }
})
```

```objc
-(void) createAccount:(NSString *) username
             password:(NSString *) password
                  pin:(NSString *) pin
             delegate:(ABCAccountDelegate) delegate
             callback:^(ABCError *error, ABCAccount *account)

// Example
ABCAccount *abcAccount;

[abcContext createAccount:@"myUsername"
                 password:@"myNot5oGoodPassw0rd"
                      pin:@"2946"
                 delegate:self
                 callback:^(ABCError *error, ABCAccount *account)
{
    if (error)
    {
        abcAccount = account;
    }
    else
    {
        // Yikes
    }
}];
```

Create and log into a new ABCAccount

| Param | Type | Description |
| --- | --- | --- |
| username | `string` | Account username |
| password | `string` | Account password |
| pin | `string` | Account PIN for fast re-login |
| callbacks | [`ABCAccountCallbacks`](#abcaccountcallbacks) | (Javascript) Callback event routines |
| delegate | [`ABCAccountDelegate`](#abcaccountdelegate) | (ObjC) Callback event delegates |
| callback | `Callback` | Callback function when routine completes|

| Return Param | Type | Description |
| --- | --- | --- |
| error | [`ABCError`](#abcerror) | Error object. `null` if no error |
| account | [`ABCAccount`](#abcaccount) | Initialized account |

### getLocalAccount

```javascript
abcContext.getLocalAccount(username, callbacks, callback)

// Example
abcContext.getLocalAccount("JoeHomey", callbacks,
                           function (error, account) {
    if (error) {
      // Failed to get account.
    } else {
      // Yay. Got local account info
      console.log("Account name = " + account.username)
    }
})
```

Get local account details for a previously logged in account. This returns an ABCAccount object with a `null` `dataStore` object but with a functioning `localDataStore` object. This is effectively getting the non-encrypted account data which can be accessed without the user logging into the device with a password, PIN, or fingerpint. Any [ABCWallet](#abcwallet) objects in the account will also have `null` `dataStore` objects but with functioning `localDataStore` objects. This is commonly used for background processing the accounts/wallets on a device to do querying of cryptocurrency transactions while the user is not logged in.

| Param | Type | Description |
| --- | --- | --- |
| username | `string` | Account username |
| callbacks | [`ABCAccountCallbacks`](#abcaccountcallbacks) | (Javascript) Callback event routines |
| delegate | [`ABCAccountDelegate`](#abcaccountdelegate) | (ObjC) Callback event delegates |
| callback | `Callback` | Callback function when routine completes |

| Return Param | Type | Description |
| --- | --- | --- |
| error | [`ABCError`](#abcerror) | Error object. `null` if no error |
| account | [`ABCAccount`](#abcaccount) | Initialized account |

### loginWithPassword

```javascript
abcContext.loginWithPassword(username, password, otp, callbacks, callback)

// Example
abcContext.loginWithPassword("JoeHomey", "My0KPa55WoRd@Airb1t5", null, callbacks,
                             function (error, account) {
    if (error) {
      if (error.code === ABCConditionCodeInvalidOTP) {
        console.log("otpResetToken: " + error.otpResetToken)
      } else {
        // login failed.
      }
    } else {
      // Yay. logged in
      console.log("Account name = " + account.username)
    }
})
```

```objc
-(void) loginWithPassword:(NSString *) username
                 password:(NSString *) password
                 delegate:(ABCAccountDelegate) delegate
                 callback:^(ABCError *error, ABCAccount *account);

// Example
ABCAccount *abcAccount;

[abcContext loginWithPassword:@"myUsername"
                     password:@"myNot5oGoodPassw0rd"
                     delegate:self
                     callback:^(ABCError *error, ABCAccount *account)
{
    if (error)
    {
      // Yikes
      if (error.code == ABCConditionCodeInvalidOTP) {
        NSLog(@"otpResetToken: %@", error.otpResetToken)
      }
    }
    else
    {
        NSLog(@"Account name = %@", account.username);
    }
}];
```

Login to an Airbitz account with a full password. May optionally send 'otp' key which is required for any accounts that have OTP enabled using [ABCAccount.enableOTP](#enableotp). OTP key can be retrieved from a device that has account logged in and OTP enabled using getOTPLocalKey.

If routine returns with error.code == ABCConditionCodeInvalidOTP, then the account has OTP enabled and needs the OTP key specified in parameter 'otp'. ABCError object may have properties otpResetToken and otpResetDate set which allow the user to call requestOTPReset to disable OTP.

This routine allows caller to receive back an error.otpResetToken which is used with requestOTPReset to remove OTP from the specified account.

The otpResetToken is only returned if the caller has provided the correct username and password but the account had OTP enabled. error.otpResetDate is the date when the account OTP will be disabled if a prior OTP reset was successfully requested. The reset date is set by default to 7 days from when a reset was initially requested.

| Param | Type | Description |
| --- | --- | --- |
| username | `string` | Account username |
| password | `string` | Account password |
| otp | `string` | (Optional) OTP key retrieved from getOTPLocalKey |
| callbacks | [`ABCAccountCallbacks`](#abcaccountcallbacks) | (Javascript) Callback event routines |
| delegate | [`ABCAccountDelegate`](#abcaccountdelegate) | (ObjC) Callback event delegates |
| callback | `Callback` | Callback function when routine completes |

| Return Param | Type | Description |
| --- | --- | --- |
| error | [`ABCError`](#abcerror) | Error object. `null` if no error |
| account | [`ABCAccount`](#abcaccount) | Initialized account |

### loginWithPIN

```javascript
abcContext.loginWithPIN(username, pin, callbacks, callback)

// Example
abcContext.loginWithPIN("JoeHomey", "2847", null,
                        function (error, account) {
    if (error) {
      // Error
    } else {
      // Yay. logged in
    }
})
```

```objc
-(void) loginWithPIN:(NSString *) username
            password:(NSString *) password
            delegate:(ABCAccountDelegate) delegate
            callback:^(ABCError *error, ABCAccount *account);

// Example
ABCAccount *abcAccount;

[abcContext loginWithPIN:@"myUsername"
                     pin:@"4728"
                delegate:self
                callback:^(ABCError *error, ABCAccount *account)
{
    if (!error)
    {
        NSLog(@"Account name = %@", account.username);
    }
    else
    {
        // Yikes
    }
}];
```

Login to an Airbitz account with PIN. Used to sign into devices that have previously been logged into using a full username & password

| Param | Type | Description |
| --- | --- | --- |
| username | `string` | Account username |
| pin | `string` | Account PIN for fast re-login |
| callbacks | [`ABCAccountCallbacks`](#abcaccountcallbacks) | (Javascript) Callback event routines |
| delegate | [`ABCAccountDelegate`](#abcaccountdelegate) | (ObjC) Callback event delegates |
| callback | `Callback` | Callback function when routine completes|

| Return Param | Type | Description |
| --- | --- | --- |
| error | [`ABCError`](#abcerror) | Error object. `null` if no error |
| account | [`ABCAccount`](#abcaccount) | Initialized account |


### accountHasPassword

```javascript
abcContext.accountHasPassword(username, callback)

// Example
abcContext.accountHasPassword("JoeHomey", function (error, hasPassword) {
    if (error) {
      // Error
    } else {
      if (hasPassword) {
        // This account has a password
      }
    }
})
```

```objc
-(BOOL) accountHasPassword:(NSString *) username
                     error:(ABCError *) error;

// Example
ABCError *error;

BOOL hasPassword = [abcContext accountHasPassword:@"myUsername"
                                            error:&error
```

Check if specified username has a password on the account or if it is a PIN-only account.

| Param | Type | Description |
| --- | --- | --- |
| username | `string` | Account username |
| callback | `Callback` | (Javascript) Callback function when routine completes |

| Return Param | Type | Description |
| --- | --- | --- |
| error | [`ABCError`](#abcerror) | Error object. `null` if no error |
| hasPassword | `Boolean` | True if account has a password |


### deleteLocalAccount

```javascript
abcContext.deleteLocalAccount(username, callback)

// Example
abcContext.deleteLocalAccount("JoeHomey", function (error) {
    if (error) {
      // Error
    } else {
      // Success deleting account from local device
    }
})
```

```objc
- (ABCError *) deleteLocalAccount:(NSString *) username;

// Example
ABCError *error;

ABCError *error = [abcContext deleteLocalAccount:@"myUsername"];
```

Deletes named account from local device. Account is recoverable if it contains a password. Use accountHasPassword to determine if account has a password. Recommend warning user before executing deleteLocalAccount if accountHasPassword returns FALSE.

| Param | Type | Description |
| --- | --- | --- |
| username | `string` | Account username |
| callback | `Callback` | (Javascript) Callback function when routine completes |

| Return Param | Type | Description |
| --- | --- | --- |
| error | [`ABCError`](#abcerror) | Error object. `null` if no error |
| hasPassword | `Boolean` | True if account has a password |

### pinLoginEnabled

```javascript
abcContext.pinLoginEnabled(username, callback)

// Example
abcContext.pinLoginEnabled(username,function (error, enabled) {
    if (!error) {
      console.log("PIN Login enabled state: " + enabled)
    }
})
```

```objc
- (BOOL)pinLoginEnabled:(NSString *)username error:(NSError **)error;

// Example
ABCError *error;
BOOL enabled = [abcContext pinLoginEnabled:username error:&error];
```

Checks if PIN login is possible for the given username. This checks if there is a local PIN package on the device from a prior login

| Param | Type | Description |
| --- | --- | --- |
| username | `String` | Account username |
| callback | `Callback` | (Javascript) Callback function when routine completes|

| Return Param | Type | Description |
| --- | --- | --- |
| error | [`ABCError`](#abcerror) | Error object. `null` if no error |
| enabled | `Boolean` | True if PIN login is enabled |

### listUsernames

```javascript
abcContext.listUsernames(callback)

// Example
abcContext.listUsernames(function (error, usernames) {
    if (!error) {
      console.log("username 0: " + usernames[0])
    }
})
```

```objc
- (NSArray *) listUsernames:(ABCError **) abcerror;

// Example
NSError *error;
NSArray *usernames = [abc listUsernames:&error];
if (!error) {
  NSLog(@"username 0: %@", usernames[0]);
}
```

Get a list of previously logged in usernames on this device

| Param | Type | Description |
| --- | --- | --- |
| callback | `Callback` | (Javascript) Callback function when routine completes|

| Return Param | Type | Description |
| --- | --- | --- |
| error | [`ABCError`](#abcerror) | Error object. `null` if no error |
| usernames | `Array` | Array |

### usernameAvailable

```javascript
abcContext.usernameAvailable(username, callback)

// Example
abcContext.usernameAvailable(username, function (error, available) {
    if (!error && available) {
      console.log("username available = " + available)
    }
})
```

```objc
- (BOOL)pinLoginEnabled:(NSString *)username error:(NSError **)error;

// Example
ABCError *error;
BOOL enabled = [abcContext pinLoginEnabled:username error:&error];
```

Checks if PIN login is possible for the given username. This checks if there is a local PIN package on the device from a prior login

| Param | Type | Description |
| --- | --- | --- |
| username | `String` | Account username |
| callback | `Callback` | (Javascript) Callback function when routine completes|

| Return Param | Type | Description |
| --- | --- | --- |
| error | [`ABCError`](#abcerror) | Error object. `null` if no error |
| enabled | `Boolean` | True if PIN login is enabled |


### requestOTPReset

```javascript
abcContext.requestOTPReset(username, otpResetToken, callback)

// Example
abcContext.requestOTPReset("JoeHomey", "ZR2G9d8TYW8DH6", function (error) {
    if (!error) {
      // Yay
    }
})
```

```objc
- (void)requestOTPReset:(NSString *)username
                  token:(NSString *)otpResetToken
               callback:(void (^)(ABCError *error)) callback;

// Example
[abc requestOTPReset:@"JoeHomey" token:@"ZR2G9d8TYW8DH6" callback:^(ABCError *error)
{
    if (!error)
        // Yay. Now to wait until the timeout expires to login again.
}];
```

Launches an OTP reset timer on the server, which will disable the OTP authentication requirement on the account `username` when timeout expires. The expiration timeout is set when OTP is first enabled using [ABCAccount.enableOTP](#enableotp).

To obtain an otpResetToken, attempt a login into the OTP protected account using loginWithPassword with the correct username/password. The login should fail with error.code == ABCConditionCodeInvalidOTP. The OTP token will be in the error.otpResetToken property of the ABCError object.


| Param | Type | Description |
| --- | --- | --- |
| username | `String` | Account username |
| otpResetToken | `String` | Reset token from loginWithPassword |
| callback | `Callback` | (Javascript) Callback function when routine completes |

| Return Param | Type | Description |
| --- | --- | --- |
| error | [`ABCError`](#abcerror) | Error object. `null` if no error |

## ABCAccount

### Class Properties

| Property | Type | Description |
| --- | --- | --- |
| username | `String` | Account username |

### logout

```javascript
abcAccount.logout(function() {
  // Hooray. I'm out
})
```

```objc
[abcAccount logout];
```

Logout the currently logged in ABCAccount

| Param | Type | Description |
| --- | --- | --- |
| account | [`ABCAccount`](#abcaccount) | Account object |
| callback | `Callback` | (Javascript) Callback function |


### changePassword

```javascript
abcAccount.changePassword(password, callback)

// Example
abcAccount.changePassword(password, function(error) {
  if (error) {
    // Oh no
  } else {
    // Yay!
  }
})
```

```objc
- (void)changePassword:(NSString *)password
              callback:(void (^)(ABCError *error)) callback;

// Example
[abcAccount changePassword:password callback:^(ABCError *error) {
    if (error) {
        // Oh no
    } else {
        // Yay, new password set
    }
}];
```

Change the password of the currently logged in ABCAccount

| Param | Type | Description |
| --- | --- | --- |
| password | `String` | Password string |
| callback | `Callback` | Callback function |

| Return Param | Type | Description |
| --- | --- | --- |
| error | [`ABCError`](#abcerror) | Error object. `null` if no error |

### changePIN

```javascript
abcAccount.changePIN(pin, callback)

// Example
abcAccount.changePIN(pin, function(error) {
  if (error) {
    // Oh no
  } else {
    // Yay!
  }
})
```

```objc
- (void)changePIN:(NSString *)pin
         callback:(void (^)(ABCError *error)) callback;

// Example
[abcAccount changePIN:pin callback:^(ABCError *error) {
    if (error) {
        // Oh no
    } else {
        // Yay, new PIN set
    }
}];
```

Change the PIN of the currently logged in ABCAccount

| Param | Type | Description |
| --- | --- | --- |
| pin | `String` | 4 digit PIN string|
| callback | `Callback` | (Javascript/ObjC) Callback function |

| Return Param | Type | Description |
| --- | --- | --- |
| error | [`ABCError`](#abcerror) | Error object. `null` if no error |

### checkPassword

```javascript
abcAccount.checkPassword(password, callback)

// Example
abcAccount.checkPassword(password, function (error, passwordCorrect) {
    if (!error) {
      if (passwordCorrect) {
        // Yay
      }
    }
})
```

```objc
- (BOOL)checkPassword:(NSString *)password;

// Example
BOOL passwordCorrect = [abcAccount checkPassword:password];
```

Checks if password is the correct password for this account

| Param | Type | Description |
| --- | --- | --- |
| password | `string` | Account password |
| callback | `Callback` | (Javascript) Callback function |

| Return Param | Type | Description |
| --- | --- | --- |
| error | [`ABCError`](#abcerror) | (Javascript) Error object. `null` if no error |
| passwordCorrect | `Boolean` | True if password is correct |

### enablePINLogin

```javascript
abcAccount.enablePINLogin(enable, callback)

// Example
abcAccount.enablePINLogin(enable, function (error) {
    if (error) {
      // Failed
    } else {
      // Yay. Success
    }
})
```

```objc
- (NSError *) enablePINLogin:(BOOL)enable;

// Example
ABCError *error = [abcAccount enablePINLogin:enable];
```

Enable or disable PIN login on this account. Set enable = YES to allow PIN login. Enabling PIN login creates a local account decryption key that is split with one have in local device storage and the other half on Airbitz servers. When using loginWithPIN the PIN is sent to Airbitz servers to authenticate the user. If the PIN is correct, the second half of the decryption key is sent back to the device. Combined with the locally saved key, the two are then used to decrypt the local account thereby loggin in the user.

| Param | Type | Description |
| --- | --- | --- |
| enable | `Boolean` | Set true to enable PIN login. False to disable |
| callback | `Callback` | (Javascript) Callback function |

| Return Param | Type | Description |
| --- | --- | --- |
| error | [`ABCError`](#abcerror) | (Javascript) Error object. `null` if no error |


### setupOTPKey

```javascript
abcAccount.setupOTPKey(key, callback)

// Example
abcAccount.setupOTPKey(key, function (error) {
    if (error) {
      // Failed
    } else {
      // Yay. Success
    }
})
```

```objc
- (ABCError *) setupOTPKey:(NSString *)key;

// Example
ABCError *error = [abcAccount setupOTPKey:key];
```

Associates an OTP key with the currently logged in account. An OTP key can be retrieved from a previously logged in account using otpLocalKeyGet. The account must have had OTP enabled by using otpEnable().

This method is primarily used to add an OTP key to an account & device that was successfully logged in prior to OTP being enabled. A second device may have enabled OTP which would cause OTP warnings on the first device upon login.

ie.
Device A creates account "bob".
Device B login to account "bob".
Device B enables OTP.

Device A can still login but will get OTP token notification warnings and will be unable to make any account changes such as changing password/PIN or creating new wallets.
Device B can call getOTPLocalKey and Device A can add the OTP key using setupOTPKey


| Param | Type | Description |
| --- | --- | --- |
| key | `String` | OTP key |
| callback | `Callback` | (Javascript) Callback function |

| Return Param | Type | Description |
| --- | --- | --- |
| error | [`ABCError`](#abcerror) | (Javascript) Error object. `null` if no error |


### getOTPLocalKey

```javascript
abcAccount.getOTPLocalKey(callback)

// Example
abcAccount.getOTPLocalKey(key, function (error, key) {
    if (!error) {
      // Yay. Success
      console.log("My key is: " + key)
    }
})
```

```objc
- (NSError *) getOTPLocalKey:(BOOL)enable;

// Example
ABCError *error;
NSString *key = [abcAccount getOTPLocalKey:&error];
```

Gets the locally saved OTP key for the current user

| Param | Type | Description |
| --- | --- | --- |
| callback | `Callback` | (Javascript) Callback function |

| Return Param | Type | Description |
| --- | --- | --- |
| error | [`ABCError`](#abcerror) | (Javascript) Error object. `null` if no error |
| key | `String` | OTP key |


### getOTPDetails

```javascript
abcAccount.getOTPDetails(callback)

// Example
abcAccount.getOTPDetails(function (error, enabled, timeout) {
    // Do something with 'enabled' or 'timeout'
})
```

```objc
- (ABCError *)getOTPDetails:(bool *)enabled
                   timeout:(long *)timeout;

// Example
BOOL enabled = NO;
long timeout = 0;

ABCError *error = [abcAccount getOTPDetails:&enabled
                                    timeout:&timeout];
```

Reads the OTP configuration from the server. Gets information on whether OTP is enabled for the current account, and how long a reset request will take. An OTP reset is a request to disable OTP made through the method ABCContext.requestOTPReset.

| Param | Type | Description |
| --- | --- | --- |
| callback | `Callback` | (Javascript) Callback function |

| Return Param | Type | Description |
| --- | --- | --- |
| error | [`ABCError`](#abcerror) | (Javascript) Error object. `null` if no error |
| enabled | `Boolean` | True if OTP is enabled on this accout |
| timeout | `Number` | Number seconds required after a reset is requested before OTP is disabled (iOS only. Android returns 0) |


### enableOTP

```javascript
abcAccount.enableOTP(timeout, callback)

// Example
abcAccount.enableOTP(timeout, function (error) {
    if (error) {
      // Failed
    } else {
      // Yay. Success
    }
})
```

```objc
- (ABCError *)enableOTP:(long)timeout;

// Example
#define OTP_RESET_DELAY (60 * 60 * 24 * 7) // 7 days

ABCError *error;
error = [abcAccount enableOTP:OTP_RESET_DELAY];
```

Sets up OTP authentication on the server for currently logged in user. This will generate a new token if the username doesn't already have one.

| Param | Type | Description |
| --- | --- | --- |
| timeout | `Number` | Number seconds required after a reset is requested before OTP is disabled |
| callback | `Callback` | (Javascript) Callback function |

| Return Param | Type | Description |
| --- | --- | --- |
| error | [`ABCError`](#abcerror) | (Javascript) Error object. `null` if no error |


### disableOTP

```javascript
abcAccount.disableOTP(callback)

// Example
abcAccount.disableOTP(function (error) {
    if (error) {
      // Failed
    } else {
      // Yay. Success
    }
})
```

```objc
- (ABCError *)disableOTP;

// Example
ABCError *error = [abcAccount disableOTP];
```

Removes the OTP authentication requirement from the server for the currently logged in user. Also removes local key from device

| Param | Type | Description |
| --- | --- | --- |
| callback | `Callback` | (Javascript) Callback function |

| Return Param | Type | Description |
| --- | --- | --- |
| error | [`ABCError`](#abcerror) | (Javascript) Error object. `null` if no error |

### cancelOTPResetRequest

```javascript
abcAccount.cancelOTPResetRequest(callback)

// Example
abcAccount.cancelOTPResetRequest(function (error) {
    if (error) {
      // Failed
    } else {
      // Yay. Success
    }
})
```

```objc
- (ABCError *)cancelOTPResetRequest;

// Example
ABCError *error = [abcAccount cancelOTPResetRequest];
```

Removes the OTP reset request from the server for the currently logged in user. When a user logs in on a new device for an account with OTP enabled, the login will fail with ABCConditionCodeInvalidOTP. A reset request can then be made using ABCContext.requestOTPReset. cancelOTPResetRequest allows a logged in user to cancel that request and prevent that device from logging in.

| Param | Type | Description |
| --- | --- | --- |
| callback | `Callback` | (Javascript) Callback function |

| Return Param | Type | Description |
| --- | --- | --- |
| error | [`ABCError`](#abcerror) | (Javascript) Error object. `null` if no error |

### parseUri

```javascript
const abcParsedUri = abcAccount.parseUri("bitcoin:1CsaBND4GNA5eeGGvU5PhKUZWxyKYxrFqs?amount=1.2345&r=https%3A%2F%2Fbitpay.com%2Fi%2F7TEzdBg6rvsDVtWjNQ3C3X")

console.log(abcParsedUri.publicAddress) // -> 1CsaBND4GNA5eeGGvU5PhKUZWxyKYxrFqs
console.log(abcParsedUri.amountSatoshi) // -> 123456700
console.log(abcParsedUri.paymentProtocolURL) // -> https://bitpay.com/i/7TEzdBg6rvsDVtWjNQ3C3X
```

| Param | Type | Description |
| --- | --- | --- |
| uri | `String` | URI to parse |

| Return Param | Type | Description |
| --- | --- | --- |
| abcParsedUri | [`ABCParsedUri`](#abcparseduri) | Object with parsed parameters |

Parses a URI extracting various elements into an [ABCParsedUri](#abcparseduri) object

### signBitIDRequest

```javascript
abcAccount.signBitIDRequest(uri, message, callback)

// Example
abcAccount.signBitIDRequest("bitid://airbitz.co/developer?nonce=12345",
                            "Hello World", function (error, abcSignature) {
  if (!error) {
    console.log("Public address of signature = " + abcSignature.address)
    console.log("Signature = " + abcSignature.signature)
  }
})
```

```objc
- (ABCError *)enableOTP:(long)timeout;

// Example
ABCBitIDSignature *abcSignature;
abcSignature = [abcAccount signBitIDRequest:@"bitid://airbitz.co/developer?nonce=12345"
                                    message:@"Hello World"];
if (!error) {
  NSLog(@"Public address of signature = %@", abcSignature.address)
  NSLog(@"Signature = %@", abcSignature.signature)
}
```

Sign an arbitrary message with a BitID URI. The URI determines the key derivation used to sign the message.

| Param | Type | Description |
| --- | --- | --- |
| url | `String` | URI used to derive the private key to do the signature |
| message | `String` | Message to sign |
| callback | `Callback` | (Javascript) Callback function |

| Return Param | Type | Description |
| --- | --- | --- |
| error | [`ABCError`](#abcerror) | (Javascript) Error object. `null` if no error |
| abcSignature | [`ABCBitIDSignature`](#ABCBitIDSignature) | BitID Signature Object |

### createWallet

```javascript
abcAccount.createWallet(walletType, abcWalletKeys)

// Example
const abcWalletKeys = {
  ethereumKey: new Buffer(secureRandom(32)).toString('hex')
}


abcAccount.createWallet("wallet:repo:ethereum",
                        abcWalletKeys,
                        function (error, id) { /* your callback */ })
```

Create a new [ABCWallet](#abcwallet) object and add it to the current account. Each wallet object represents key storage for a specific cryptocurrency type or other misc functionality such as BitID or general data storage. Once a wallet is created, the wallet keys cannot be modified. ABCWallet objects may be shared between ABCAccount objects of the same or different users given permission by the user.

| Param | Type | Description |
| --- | --- | --- |
| walletType | `String` | Wallet type corresponding to the one of the following below |
| callback | `Callback` | (Javascript) Callback function |

| Callback Params | Type | Description |
| --- | --- | --- |
| error | [`ABCError`](#abcerror) | (Javascript) Error object. `null` if no error |
| id | `String` | Strings of wallet ID |

| Wallet Type | Key Name | Description |
| --- | --- | --- |
| `wallet:repo:bitcoin` | `bitcoinKey` | HD BIP32 bitcoin wallet with base16 private key |
| `wallet:repo:ethereum` | `ethereumKey` | Single address ethereum wallet with base16 private key
| `wallet:repo:bitcoin-bip44` | `bitcoinKey-BIP44` | HD BIP44 bitcoin wallet with 24 word mnemonic master private key |
| `wallet:repo:bitcoin-bip44-multisig` | `bitcoinKey-BIP44` | HD BIP44 bitcoin wallet with 24 word mnemonic master private key and upto 15 of 15 multisig support |
| `wallet:repo:com.mydomain.myapp.myDataStoreType` | `null` | Generic data store for your app |

Please contact developer@airbitz.co for the addition of new wallet types.

### listWalletIds

```javascript
const walletIds = abcAccount.listWalletIds()
```

Get an array list of wallet IDs in the current account

| Return Param | Type | Description |
| --- | --- | --- |
| walletIds | `Array` | Array of strings of wallet IDs |

### getWallet

```javascript
abcAccount.getWallet(walletId)

// Example
const abcWallet = abcAccount.getWallet(walletId)
```

Get an [ABCWallet](#abcwallet) object given a `walletId`

| Param | Type | Description |
| --- | --- | --- |
| walletId | `String` | Wallet ID from listWallets. `null` if no matching wallet |

| Return Param | Type | Description |
| --- | --- | --- |
| abcWallet | [`ABCWallet`](#abcwallet) | [ABCWallet](#abcwallet) object |

### getFirstWallet

```javascript
abcAccount.getFirstWallet(walletType)

// Example
const abcWallet = abcAccount.getFirstWallet('wallet:repo:ethereum')
```

Get the first [ABCWallet](#abcwallet) object of type `walletType`

| Param | Type | Description |
| --- | --- | --- |
| error | [`ABCError`](#abcerror) | (Javascript) Error object. `null` if no error |
| walletType | `String` | Wallet type |

| Return Param | Type | Description |
| --- | --- | --- |
| abcWallet | [`ABCWallet`](#abcwallet) | (Javascript) Error object. `null` if no error |

### shareWallet (proposal)

```javascript
abcAccount.shareWallet(abcWallet, abcShareWalletOptions, function(error, shareWalletToken) {
  if (error == null) {
    // Send 'shareWalletToken' to other user
  }
})

// On other device
abcAccount.importWallet(shareWalletToken, function(error, abcWallet) {
  if (error == null) {
    // Success, wallet imported
  }
})
```

| Param | Type | Description |
| --- | --- | --- |
| abcWallet | [`ABCWallet`](#abcwallet) | Wallet to share |
| callback | `Callback` | (Javascript) Callback function |

| Callback Params | Type | Description |
| --- | --- | --- |
| error | [`ABCError`](#abcerror) | (Javascript) Error object. `null` if no error |
| shareWalletToken | `String` | Token to use with [importWallet](#importWallet) |

Provides a key that can given to another user/app to share a wallet with that account.

### importWallet (proposal)

```javascript
abcAccount.shareWallet(abcWallet, abcShareWalletOptions, function(error, shareWalletToken) {
  if (error == null) {
    // Send 'shareWalletToken' to other user
  }
})

// On other device
abcAccount.importWallet(shareWalletToken, function(error, abcWallet) {
  if (error == null) {
    // Success, wallet imported
  }
})
```

| Param | Type | Description |
| --- | --- | --- |
| shareWalletToken | `String` | Token to use with [importWallet](#importwallet) |
| callback | `Callback` | (Javascript) Callback function |

| Callback Params | Type | Description |
| --- | --- | --- |
| error | [`ABCError`](#abcerror) | (Javascript) Error object. `null` if no error |
| shareWalletToken | `String` | Token from [shareWallet](#sharewallet) |

Provides a key that can given to another user/app to share a wallet with that account.

## ABCAccountCallbacks

Callback routines that notify application when various changes have occurred in the account. This is only utilized for Javascript. For ObjC, see [ABCAccountDelegate](#abcaccountdelegate).

### Object Properties

| Property | Type | Description |
| --- | --- | --- |
| abcAccountRemotePasswordChange | `Function` | Account password has been changed by a remote device. |
| abcAccountLoggedOut | `Function` | Account has been logged out |
| abcAccountOTPRequired | `Function` | Account has OTP enabled and this device does not have the correct OTP token |
| abcAccountOTPSkew | `Function` | Account has OTP enabled and this device has a time skew with the server |
| abcAccountAccountChanged | `Function` | Account dataStore has changed |

## ABCBitIDSignature

### Class Properties

| Property | Type | Description |
| --- | --- | --- |
| address | `String` | Public address of private key used to sign |
| signature | `String` | Public address of private key used to sign |

## ABCWallet

### Class Properties

| Property | Type | Description |
| --- | --- | --- |
| walletId | `String` | Unique ID for wallet |
| walletName | `String` | Human readable name of wallet |
| walletType | `String` | Type of wallet as specified in [createWallet](#createWallet)
| keys | `Object` | Object with keys placed at createWallet time |
| dataStore | [`ABCDataStore`](#abcdatastore) | [ABCDataStore](#abcdatastore) object. This datastore object is encrypted by default, backed up to the cloud, and synchronized with any device the user logs into. Data modifications are versioned and can be rolled back but this functionality is not yet exposed via API. dataStore object may `null` if parent [ABCAccount](#abcaccount) has not been logged into yet |
| localDataStore | [`ABCDataStore`](#abcdatastore) | [ABCDataStore](#abcdatastore) object that only exists on the current device. This data is not encrypted nor backed up. Not to be used for sensitive data but rather as a local cache of network data. Data is not version controlled and has no rollback capability. Common use case will be for local device specific wallet settings, blockchain cache information, and public address cache for use when account/wallet has not yet been decrypted (background processing) |
| tx | [`ABCWalletTx`](#abcwallettx) | Optional and may be null. Exposes transactional functionality for this wallet. Requires addTxFunctionality to be called |

### renameWallet

```javascript

abcWallet.renameWallet(name, callback)

// Example
abcWallet.renameWallet("My Wallet", function (error) {
  if (!error) {
    // Success
  }
})
```

| Param | Type | Description |
| --- | --- | --- |
| name | `String` | New wallet name |
| callback | `Callback` | (Javascript) Callback function |

| Callback Param | Type | Description |
| --- | --- | --- |
| error | [`ABCError`](#abcerror) | (Javascript) Error object. `null` if no error |

Returns a list of transactions in the current wallet. Transactions are returned ordered from newest to oldest.

### addTxFunctionality

```javascript

abcWallet.addTxFunctionality(ABCWalletTxLibrary, callbacks, callback)

// Example
var abcWalletTxLibrary = require('airbitz-core-js-bitcoin`).txLib

function abcWalletTxAddressesChecked(abcWalletTx, progressRatio) { }
function abcWalletTxBalanceChanged(abcWalletTx) { }
function abcWalletTxTransactionsChanged(Array) { }
function abcWalletTxNewTransactions(Array) { }
function abcWalletTxBlockHeightChanged(abcWalletTx, height) { }

var callbacks = {
  abcWalletTxAddressesChecked,
  abcWalletTxBalanceChanged,
  abcWalletTxTransactionsChanged,
  abcWalletTxNewTransactions,
  abcWalletTxBlockHeightChanged
}

abcWallet.addTxFunctionality(abcWalletTxLibrary, callbacks, function (error) {
  if (error === null) {
    // Success
  }
})
```

| Param | Type | Description |
| --- | --- | --- |
| abcWalletTxLibrary | [`ABCWalletTxLibrary`](#abcwallettxlibrary) | Object that exposes the [ABCWalletTxLibrary](#abcwallettxlibrary) functions |
| callbacks | `Object` | Object with callback functions |
| callback | `Function` | (Javascript) Callback function |

| Callback name | Type | Description |
| --- | --- | --- |
| abcWalletTxAddressesChecked(ABCWalletTx, progressRatio) | `Function` | Wallet has been fully updated with latest transactions from the network |
| abcWalletTxBalanceChanged(ABCWalletTx) | `Function` | Wallet balance has changed due to transactions already detected from other devices, from new transactions, or from dropped transactions |
| abcWalletTxNewTransactions(Array) | `Function` | Array of new ABCTransaction objects. These are new funds that the GUI should show as a notificatino to the user |
| abcWalletTxTransactionsChanged(Array) | `Function` | Array of ABCTransaction objects. These transactions are either previously recognized funds from a new device that have now synced to this device, or updates to previously seen transactions such as a change in the block number this transaction was confirmed in. |
| abcWalletTxBlockHeightChanged(ABCWalletTx, height) | `Function` | Blockchain height changed. This is unused for sub wallets |

| Callback Params | Type | Description |
| --- | --- | --- |
| error | [`ABCError`](#abcerror) | (Javascript) Error object. `null` if no error |

Adds send/receive transaction capability for a specific currency to a wallet. An [ABCWalletTxLibrary](#abcwallettxlibrary) object must be passed in that exposes the entire [ABCWalletTxLibrary](#abcwallettxlibrary) interface. Airbitz includes support for bitcoin transactions through the [`airbitz-core-js-bitcoin`](https://github.com/Airbitz/airbitz-core-js-bitcoin) repository. Once called, the ABCWallet object will expose the [ABCWalletTx](#abcwallettx) interface at [ABCWallet.tx](#abcwallettx). Once the callback returns, ABCWallet.tx will be accessible with previously saved transactions and dataStores.

## ABCDataStore

### writeData

```javascript
abcWallet.dataStore.writeData(folder, key, value, callback)

// Example
abcWallet.dataStore.writeData("userAddress",
                              "state",
                              "California",
                              function(error) {
  if (error === null) {
    // Success
  }
})
```

| Param | Type | Description |
| --- | --- | --- |
| folder | `String` | Name of folder for data store |
| key | `String` | Name of data key |
| value | `String` | data value |
| callback | `Function` | (Javascript) Callback function |

| Callback Param | Type | Description |
| --- | --- | --- |
| error | [`ABCError`](#abcerror) | (Javascript) Error object. `null` if no error |

Writes a string of data to the specified dataStore folder using the given key. `folder` must not include the characters "/". The dataStore object at this point only provides a single depth folder for storing key/value pairs. Keys can be enumerated using the [ABCDataStore.listKeys](#listkeys) method. Data can read back using the [ABCDataStore.readData](#readdata) method.

### readData

```javascript
abcWallet.dataStore.readData(folder, key, callback)

// Example
abcWallet.dataStore.readData("userAddress",
                             "state",
                             function(error, value) {
  if (error === null) {
    console.log(value)
  }
})
```

| Param | Type | Description |
| --- | --- | --- |
| folder | `String` | Name of folder for data store |
| key | `String` | Name of data key |
| callback | `Callback` | (Javascript) Callback function |

| Callback Param | Type | Description |
| --- | --- | --- |
| error | [`ABCError`](#abcerror) | (Javascript) Error object. `null` if no error |
| value | `String` | data value |

Reads back a string of data from the specified dataStore folder using the given key. `folder` must not include the characters "/". The dataStore object at this point only provides a single depth folder for storing key/value pairs. Keys can be enumerated using the [ABCDataStore.listKeys](#listkeys) method.

### removeKey

```javascript
abcWallet.dataStore.removeKey(folder, key, callback)

// Example
abcWallet.dataStore.removeKey("userAddress",
                              "state",
                              function(error) {
  if (error === null) {
    // Success. Key/value pair removed
  }
})
```

| Param | Type | Description |
| --- | --- | --- |
| folder | `String` | Name of folder for data store |
| key | `String` | Name of data key |
| callback | `Callback` | (Javascript) Callback function |

| Callback Param | Type | Description |
| --- | --- | --- |
| error | [`ABCError`](#abcerror) | (Javascript) Error object. `null` if no error |

Removes the specified key/value pair from the dataStore.

### removeFolder

```javascript
abcWallet.dataStore.removeFolder(folder, callback)

// Example
abcWallet.dataStore.removeFolder("userAddress",
                                 function(error) {
  if (error === null) {
    // Success. Key/value pair removed
  }
})
```

| Param | Type | Description |
| --- | --- | --- |
| folder | `String` | Name of folder for data store |
| callback | `Callback` | (Javascript) Callback function |

| Callback Param | Type | Description |
| --- | --- | --- |
| error | [`ABCError`](#abcerror) | (Javascript) Error object. `null` if no error |

Removes the specified folder from the dataStore. All key/value pairs in the folder will also be removed.

### listKeys

```javascript
abcWallet.dataStore.listKeys(folder, callback)

// Example
abcWallet.dataStore.listKeys("userAddress",
                             function(error, keys) {
  if (error === null) {
  }
})
```

| Param | Type | Description |
| --- | --- | --- |
| folder | `String` | Name of folder for data store |
| callback | `Callback` | (Javascript) Callback function |

| Callback Param | Type | Description |
| --- | --- | --- |
| error | [`ABCError`](#abcerror) | (Javascript) Error object. `null` if no error |
| keys | `Array` | Array of strings of keys in folder |

List the keys in the specified folder

# ABC Currency Transactions

```javascript
var abcTxLibrary = require('airbitz-core-js-bitcoin').txLib

var success = abcWallet.addTxFunctionality(abcTxLibrary)
```

AirbitzCore can be extended to allow wallets to have transactional capabilities such as sending and receiving bitcoin and other digital currencies. To add transaction capabilities, import an [ABCWalletTxLibrary](#abcwallettxlibrary) object and call [ABCWallet.addTxFunctionality](#addtxfunctionality). This will add an ABCWalletTx object to the [ABCWallet](#abcwallet) which contains a majority of the transactional routines needed to send/receive funds.

## ABCWalletTx

Each ABCWalletTx represents a single or HD cryptocurrency wallet tied to one specific blockchain such as bitcoin or ethereum. Various methods and fields in ABCWalletTx are arrays or accept an index which selects which token system in the wallet is being referenced.

| Property | Type | Description |
| --- | --- | --- |
| abcWallet | [`ABCWallet`](#abcwallet) | Parent [ABCWallet](#abcwallet) object |
| fiatCurrencyCode | `String` | 3 character fiat currency code |
| cryptoCurrencyCodes | `Array` | Array of Strings of crypto currency code. ie "BTC" |
| primaryCryptoCurrencyCode | `String` | String of primary crypto currency code. ie "BTC". Other codes in `cryptoCurrencyCodes` will reference meta-tokens of this currency's blockchain. |

### setupContract

(under construction)

```javascript
// Example
var abcSetupContractOptions = [
  { addMasterPublicKey: "xpub12fe094ab5d830ee9ac0102fbd223e" },
  { addMasterPublicKey: "xpubef92309571209798ab098ce0912fae" },
  { addMasterPublicKey: "xpuba39f948e0d0139bc99848cb10a0935" },
  { numRequiredKeys: 2 }
]

abcWallet.tx.setupContract(abcSetupContractOptions)
```

Setup the script/contract for this wallet. This is used to setup basic multisig wallets under currencies like bitcoin and ethereum.

### getBalance

```javascript
abcWallet.tx.getBalance(currencyCode)

// Example
const balance = abcWallet.tx.getBalance("BTC")
```

| Param | Type | Description |
| --- | --- | --- |
| currencyCode | `String` | Selects which currency to return a balance for. If `null`, returns the balance of the primary currency of the wallet's blockchain. ie. "BTC" or "ETH" |

| Return Param | Type | Description |
| --- | --- | --- |
| balance | `Int` | Wallet balance in smallest unit of currency. ie Satoshis |

Gets the current balance of the wallet denominated in the smallest unit of the currency. ie. Unit of satoshis for the currency bitcoin.

### getTransactions

```javascript
abcWallet.tx.getTransactions(options, callback)

// Example
// Create query that looks in the first 100 transactions filtered to the past 2 days that have meta data matching the string "Mom". Then returns the first 10 of those transactions
var end = new Date();
var start = new Date();
start.setDate(end.getDate() - 1);

const options = {
  currencyCode: "BTC",
  startIndex: 0,
  numEntries: 100,
  startDate: start,
  endDate: end,
  searchString: 'Mom',
  returnIndex: 0,
  returnEntries: 10
}

const abcTransactions = abcWallet.tx.getTransactions(options, function(error, abcTransactions) {
  const abcTransaction = abcTransactions[0]
})
```

| Param | Type | Description |
| --- | --- | --- |
| options | `Object` | May be `null` which will return all transactions |

| Option Params | Type | Description |
| --- | --- | --- |
| startIndex | `Int` | Index into the full list of transactions. If unspecified, no transactions are filtered and search passes on to `startDate`. Index 0 refers to the most recent transaction. |
| startEntries | `Int` | Number of entries to return from start of index. `startIndex` must be specified |
| startDate | `Date` | Date object, in local time, when to start returning transactions. If unspecified, transactions are not filtered by date and search passes on to `searchString` |
| endDate | `Date` | Date object, in local time, when to stop returning transactions. Must be later than `startDate` and `startDate` must be specified |
| searchString | `String` | Include only transactions that have metaData that matches `searchString`. (Optional) |
| returnIndex | `Int` | Index into the filtered list of transactions. If unspecified, no transactions are filtered and current results are returned.  Index 0 refers to the most recent transaction. |
| returnEntries | `Int` | Number of entries to return from index of filtered transactions. `returnEntries` must be specified |

| Return Param | Type | Description |
| --- | --- | --- |
| error | [`ABCError`](#abcerror) | (Javascript) Error object. `null` if no error |
| transactions | `ABCTransaction` | Array of [ABCTransaction](#abctransaction) objects |

Returns a list of transactions in the current wallet. Options allow pruning of the search to a subset of the transactions in addition to string filtering. Options are applied in the following order:

Note that all indices start with the most recent transaction and work downwards to oldest.

1. `startIndex` and `startEntries` specify the starting index and number of entries from the full, un-filtered list of transactions.
2. `startDate` and `endDate` are applied to filter all transactions to only within specified dates.
3. `searchString` is applied to only include string matching transactions
4. `startIndex` and `numEntries` specify the starting index and number of entries from the Array created from steps 1 through 3. They do NOT refer to the Array of all transactions.

Transactions are returned ordered from newest to oldest.

### getBlockHeight

```javascript
abcWallet.tx.getBlockHeight()

// Example
const height = abcWallet.tx.getBlockHeight()
```

| Param | Type | Description |
| --- | --- | --- |
| void | `Void` | none |

| Return Param | Type | Description |
| --- | --- | --- |
| height | `Int` | Block height of current wallet |

Gets the current blockchain height of the wallet's cryptocurrency. This is expected to be the same value for all meta-tokens in this wallet and hence does not require a currencyCode index.

### getReceiveAddress

```javascript
abcWallet.tx.getReceiveAddress(options, callback)

// Example to simply return an unused address
const abcReceiveAddress = abcWallet.tx.getReceiveAddress(null, function (error, abcReceiveAddress) {
  if (!error) {
    // Success
  }
})

// Example to return an unused address with the tag "QRCODE"
const abcReceiveAddress = abcWallet.tx.getReceiveAddress({'addressTag': 'QRCODE'}, function (error, abcReceiveAddress) {
  if (!error) {
    // Success
  }
})

// Example to return an unused address with the tag "QRCODE" and for the currency "REP"
const options = {
  'addressTag': 'QRCODE',
  'currencyCode': 'REP'
}
const abcReceiveAddress = abcWallet.tx.getReceiveAddress(options, function (error, abcReceiveAddress) {
  if (!error) {
    // Success
  }
})

// Example to get an ABCRequestAddress object for BTC currency and previous publicAddress '1FVBrmeuEeAxbNcj2EL4v2XsfBDbv7A9aE'
const options = {
  currencyCode: "BTC",
  publicAddress: '1FVBrmeuEeAxbNcj2EL4v2XsfBDbv7A9aE'
}

const abcReceiveAddress = abcWallet.tx.getReceiveAddress(options, , function (error, abcReceiveAddress) {
  if (!error) {
    // Success
  }
})
```

| Param | Type | Description |
| --- | --- | --- |
| options |  `Object` | Options object. See below
| callback | `Callback` | (Javascript) Callback function |

| Options Param | Type | Description |
| --- | --- | --- |
| currencyCode | `String` | (Optional) Chooses the currency or meta-token to get an address for. If not specified, uses the primary currency of this wallet |
| publicAddress | `String` | (Optional) Get an ABCReceiveAddress object using a previously returned public address. If `publicAddress` is set, `addressTag` must be null or unspecified |
| addressTag | `String` | (Optional) Arbitrary tag for this specific address request type. Future calls to getReceiveAddress with the same tag will return the same address as the previous call with the same tag unless that address has received funds. Useful for specifying a "display" address which is shown on screen but never used for email or SMS requests. Calling [lockReceiveAddress](#lockreceiveaddress) will cause this address to no longer be returned regardless of whether it has received funds. If `addressTag` is set, `publicAddress` must be null or unspecified |

| Callback Param | Type | Description |
| --- | --- | --- |
| error | [`ABCError`](#abcerror) | (Javascript) Error object. `null` if no error |
| abcReceiveAddress | `ABCReceiveAddress` | [ABCReceiveAddress](#abcreceiveaddress) |

Returns an [ABCReceiveAddress](#abcreceiveaddress) object. This routine is used to generate a new public address or return a previously request address object.  The `metadata` object

### saveReceiveAddress

```javascript
abcWallet.tx.saveReceiveAddress(abcReceiveAddress, callback)

// Example
abcWallet.tx.getReceiveAddress(null, function (error) {
  if (!error) {
    // Success
    console.log("My bitcoin address: " + abcReceiveAddress.publicAddress)
    abcReceiveAddress.amountSatoshi = 150000000 // 1.5 BTC
    abcReceiveAddress.metaData.payeeName = "Johnny Be Good"
    abcReceiveAddress.metaData.category = "Income:Rent"
    abcReceiveAddress.saveReceiveAddress(function(error) {
      // Meta data for this address has been saved
    })
  }
})
```

Updates the internal database of `metaData` corresponding to this `receiveAddress`. Any transactions that are received in this address are automatically tagged with the `metaData` from this `receiveAddress`.

### lockReceiveAddress

```javascript
abcWallet.tx.lockReceiveAddress(callback)

// Example
abcWallet.tx.lockReceiveAddress(function (error) {
  if (!error) {
    // Success
  }
})
```

Locks this `receiveAddress` so that any future calls to [ABCWalletTx.getReceiveAddress](#getreceiveaddress), without the `publicAddress` specified, will no longer return this address. Funds can still be received on this address. Use [ABCWalletTx.getReceiveAddress](#getreceiveaddress) with `publicAddress` specified to get back this object in the future.

### makeAddressQrCode

```javascript
const qrCode = makeAddressQrCode(abcReceiveAddress)
```

| Return | Type | Description |
| --- | --- | --- |
| qrCode | `String` | Base64 encoded image of addressUri |

### makeAddressUri

```javascript
const qrCode = makeAddressUri(abcReceiveAddress)
```

| Return | Type | Description |
| --- | --- | --- |
| addressUri | `String` | BIP21 or equivalent URI that encodes public address and optionally requested amount, name of requestor, and category of requested funds |


### makeSpend

```javascript
// Example to spend to two bitcoin addresses
const abcSpendInfo = {
  networkFeeOption: 'high',
  metadata: {
    payeeName: 'Tyra CPA',
    category: 'Expense:Professional Services'
  },
  spendTargets: [
    {
      publicAddress: '12xZEQL72YnGEbtW7bA4FPA1BUEHkxQoWN',
      amountSatoshi: 210000000 // 2.1 BTC
    },
    {
      currencyCode: 'LTBCOIN'
      publicAddress: '1FSxyn9AbBMwGusKAFqvyS63763tM8KiA2',
      amountSatoshi: 120 // 120 LTBCOIN
    }
  ]
}

const abcTransaction = abcWallet.tx.makeSpend(abcSpendInfo)
abcWallet.tx.signBroadcastAndSave(abcTransaction, function(error, abcTransaction) {
  if (!error) {
    // Success, transaction sent
    console.log("Sent transaction with ID = " + abcTransaction.txid)
  }
})

// Example to spend to a BIP70 payment request
const abcParsedUri = abcAccount.parseUri("bitcoin:1CsaBND4GNA5eeGGvU5PhKUZWxyKYxrFqs?amount=1.000000&r=https%3A%2F%2Fbitpay.com%2Fi%2F7TEzdBg6rvsDVtWjNQ3C3X")

abcWallet.tx.getPaymentProtocolInfo(abcParsedUri.paymentProtocolURL, function(error, spendTarget) {
  abcSpendInfo = {
    networkFeeOption: 'high',
    metadata: {
      payeeName: 'Tyra CPA',
      category: 'Expense:Professional Services'
    },
    spendTargets: [ spendTarget ]
  }

  const abcTransaction = abcWallet.tx.makeSpend(abcSpendInfo)
  abcWallet.tx.signBroadcastAndSave(abcTransaction, function(error, abcTransaction) {
    if (!error) {
      // Success, transaction sent
      console.log("Sent transaction with ID = " + abcTransaction.txid)
    }
  })
}

// Example wallet to wallet transfer
const walletIds = abcAccount.listWalletIds()
const srcWallet = abcAccount.getWallet(walletId[0]) // Add check for null and correct wallet type
const destWallet = abcAccount.getWallet(walletId[1]) // Add check for null and correct wallet type

const abcSpendInfo = {
  networkFeeOption: 'high',
  metadata: {
    payeeName: 'Transfer to College Fund',
    category: 'Transfer:Wallet:College Fund'
  },
  spendTargets: [
    {
      destWallet,
      amountSatoshi: 210000000 // 2.1 BTC
    }
  ]
}

const abcTransaction = srcWallet.tx.makeSpend(abcSpendInfo)
srcWallet.tx.signBroadcastAndSave(abcTransaction, function(error, abcTransaction) {
  if (!error) {
    // Success, transaction sent
    console.log("Sent transaction with ID = " + abcTransaction.txid)
  }
})
```

| Param | Type | Description |
| --- | --- | --- |
| abcSpendInfo | [`ABCSpendInfo`](#abcspendinfo) | [ABCSpendInfo](#abcspendinfo) object with various parameters for a spend operation including output addresses, amounts, or payment protocol payment objects (BIP70) |

| Return Param | Type | Description |
| --- | --- | --- |
| abcTransaction | [`ABCTransaction`](#abctransaction) | Unsigned [ABCTransaction](#abctransaction) object |

Creates an unsigned [ABCTransaction](#abctransaction) object which can be then be signed and broadcast to the network. Complete the spend by calling [ABCTransaction.signBroadcastAndSave](#signbroadcastandsave). Estimated fees can be determined by reading back [ABCTransaction.networkFee](#abctransaction)

### signTx

```javascript
abcWallet.tx.signTx(abcTransaction, callback)

// Example
abcWallet.tx.signTx(abcTransaction, function(error) {
  if (!error) {
    // Success, transaction signed
    console.log("Signed transaction with txId = " + abcTransaction.txid)
  }
})
```

| Param | Type | Description |
| --- | --- | --- |
| abcTransaction | [`ABCTransaction`](#abctransaction) | Unsigned [ABCTransaction](#abctransaction) object |
| callback | `Callback` | (Javascript) Callback function |

| Callback Param | Type | Description |
| --- | --- | --- |
| abcError | [`ABCError`](#abcerror) | [ABCError](#abcerror) object |

Signs this [ABCTransaction](#abctransaction) object. Does not broadcast this to the blockchain or save it in the local transaction cache. [ABCTransaction](#abctransaction).txid is null until this routine is called.

Call [ABCTransaction.broadcastTx](#broadcasttx) followed by [ABCTransaction.saveTx](#savetx) to broadcast and save the transaction.

### broadcastTx

```javascript
abcWallet.tx.broadcastTx(abcTransaction, callback)

// Example
abcWallet.tx.broadcastTx(abcTransaction, function(error) {
  if (!error) {
    // Success, transaction sent
    console.log("Sent transaction with ID = " + abcTransaction.txid)
  }
})
```

| Param | Type | Description |
| --- | --- | --- |
| abcTransaction | [`ABCTransaction`](#abctransaction) | Signed [ABCTransaction](#abctransaction) object |
| callback | `Callback` | (Javascript) Callback function |

| Callback Param | Type | Description |
| --- | --- | --- |
| abcError | [`ABCError`](#abcerror) | [ABCError](#abcerror) object |

Broadcasts transaction to the blockchain.

### saveTx

```javascript
abcWallet.tx.saveTx(abcTransaction, callback)

// Example
abcWallet.tx.saveTx(abcTransaction, function(error) {
  if (!error) {
    // Success, transaction saved
    console.log("Saved transaction with ID = " + abcTransaction.txid)
  }
})
```

| Param | Type | Description |
| --- | --- | --- |
| abcTransaction | [`ABCTransaction`](#abctransaction) | Signed [ABCTransaction](#abctransaction) object |
| callback | `Callback` | (Javascript) Callback function |

| Callback Param | Type | Description |
| --- | --- | --- |
| abcError | [`ABCError`](#abcerror) | [ABCError](#abcerror) object |

Saves transaction to local cache. This will cause the transaction to show in calls to [ABCWallet.tx.getTransactions](#gettransactions).

### signBroadcastAndSave

```javascript
abcWallet.tx.signBroadcastAndSave(abcTransaction, callback)

// Example
abcWallet.tx.signBroadcastAndSave(abcTransaction, function(error) {
  if (!error) {
    // Success, transaction sent
    console.log("Sent transaction with ID = " + abcTransaction.txid)
  }
})
```

| Param | Type | Description |
| --- | --- | --- |
| abcTransaction | [`ABCTransaction`](#abctransaction) | Unsigned [ABCTransaction](#abctransaction) object |
| callback | `Callback` | (Javascript) Callback function |

| Callback Param | Type | Description |
| --- | --- | --- |
| abcError | [`ABCError`](#abcerror) | [ABCError](#abcerror) object |

Convenience routine to do `signTx`, `broadcastTx`, then `saveTx` in one call.

### getPaymentProtocolInfo

```javascript
// Example
const abcParsedUri = abcAccount.parseUri("bitcoin:1CsaBND4GNA5eeGGvU5PhKUZWxyKYxrFqs?amount=1.000000&r=https%3A%2F%2Fbitpay.com%2Fi%2F7TEzdBg6rvsDVtWjNQ3C3X")

abcWallet.tx.getPaymentProtocolInfo(abcParsedUri.paymentProtocolURL, function(error, paymentProtocolInfo) {
  abcSpendInfo = {
    networkFeeOption: 'high',
    metadata: {
      payeeName: paymentProtocolInfo.merchant,
      category: 'Expense:Professional Services'
    },
    spendTargets: [ paymentProtocolInfo.spendTarget ]
  }

  const abcTransaction = abcWallet.tx.makeSpend(abcSpendInfo)
  abcWallet.tx.signBroadcastAndSave(abcTransaction, function(error, abcTransaction) {
    if (!error) {
      // Success, transaction sent
      console.log("Sent transaction with ID = " + abcTransaction.txid)
    }
  })
}
```

| Param | Type | Description |
| --- | --- | --- |
| paymentProtocolURL | `String` | Payment protocol URL |
| callback | `Callback` | (Javascript) Callback function |

| Callback Param | Type | Description |
| --- | --- | --- |
| abcError | [`ABCError`](#abcerror) | [ABCError](#abcerror) object |
| abcPaymentProtocolInfo | [`ABCPaymentProtocolInfo`](#abcpaymentprotocolinfo) | [ABCPaymentProtocolInfo](#abcpaymentprotocolinfo) object |

Communicates over network with BIP70 payment request URL to get exact payment parameters. This returns a [ABCPaymentProtocolInfo](#abcpaymentprotocolinfo) which contains a custom, non-editable [ABCSpendTarget](#abcspendtarget) that can simply be placed into an [ABCSpendInfo](#abcspendinfo) object to send the transaction.


### getMaxSpendable

```javascript
// Example
const abcSpendInfo = {
  networkFeeOption: 'standard',
  metadata: {
    payeeName: 'Tyra CPA',
    category: 'Expense:Professional Services',
  },
  spendTargets: [
    {
      publicAddress: '12xZEQL72YnGEbtW7bA4FPA1BUEHkxQoWN',
    }
  ]
}

abcWallet.tx.getMaxSpendable(abcSpendInfo, function(error, maxAmountSatoshi) {
  if (error === null) {
    console.log(maxAmountSatoshi)
  }
})
```

Get the maximum amount spendable from this wallet given the parameters of an [ABCSpendInfo](#abcspendinfo) object. The [ABCSpendInfo.spendTargets](#abcspendtarget) amountSatoshi values are ignored when calculating the max spendable amount. This only ever returns the max spendable of the primary currency of the wallet. Any meta-tokens of the wallet will always have a max spendable equal to the number of meta-tokens in the wallet determined by [getBalance](#getbalance).

### sweepPrivateKey

coming soon...

### exportTransactionsToCSV

coming soon...

### exportTransactionsToQBO

coming soon...

## ABCSpendInfo

```javascript
// Example spend info to transfer from wallet to wallet
const walletIds = abcAccount.listWalletIds()
const srcWallet = abcAccount.getWallet(walletId[0]) // Add check for null and correct wallet type
const destWallet = abcAccount.getWallet(walletId[1]) // Add check for null and correct wallet type

abcSpendInfo = {
  networkFeeOption: 'high',
  metadata:  {
    payeeName: 'Transfer to College Fund',
    category: 'Transfer:Wallet:College Fund',
  },
  spendTargets: [
    {
      destWallet,
      amountSatoshi: 210000000, // 2.1 BTC
    },
  ]
}
```

Parameters

| Param | Type | Description |
| --- | --- | --- |
| currencyCode | `String` | (Optional) Chooses the currency or meta-token to spend from. If not specified, uses the primary currency of this wallet |
| noUnconfirmed | `Boolean` | (Optional) If set to TRUE, this will not spend from any unconfirmed funds. Default is FALSE |
| spendTargets | `Array` | Array of [ABCSpendTarget](#abcspendtarget) objects |
| networkFeeOption | `String` | Adjusts network fee amount. Must be either "low", "standard", "high", or "custom". If unspecified, the default is "standard" |
| customNetworkFee | `Int` | Amount of per byte network fee if `networkFeeOption` is set to `custom`. Should be specified as smallest denomination of currency. ie Satoshis |
| metadata | [`ABCMetadata`](#abcMetadata) | [ABCMetadata](#abcMetadata) object. Outgoing transaction will have the specified metadata copied to the [ABCTransaction](#abctransaction) object |

Parameter object used for creating an [ABCSpend](#abcspend) object.

## ABCSpendTarget

```javascript
// Example spend target with a public addresses
const spendTarget =
  {
    currencyCode: 'BTC',
    publicAddress: '1CsaBND4GNA5eeGGvU5PhKUZWxyKYxrFqs',
    amountSatoshi: 210000000 // 2.1 BTC
  }

// Example to spend to a BIP70 payment request
const abcParsedUri = abcAccount.parseUri("bitcoin:1CsaBND4GNA5eeGGvU5PhKUZWxyKYxrFqs?amount=1.000000&r=https%3A%2F%2Fbitpay.com%2Fi%2F7TEzdBg6rvsDVtWjNQ3C3X")

abcWallet.tx.getPaymentProtocolInfo(abcParsedUri.paymentProtocolURL, function(error, paymentProtocolInfo) {
  abcSpendInfo = {
    networkFeeOption: 'high',
    metadata: {
      payeeName: paymentProtocolInfo.merchant,
      category: 'Expense:Professional Services'
    },
    spendTargets: [ paymentProtocolInfo.spendTarget ]
  }

  const abcSpend = abcWallet.tx.makeSpend(abcSpendInfo)
  abcSpend.signBroadcastAndSave(function(error, abcTransaction) {
    if (!error) {
      // Success, transaction sent
      console.log("Sent transaction with ID = " + abcTransaction.txid)
    }
  })
}
```

Parameters

| Param | Type | Description |
| --- | --- | --- |
| currencyCode | `String` | (Optional) Chooses the currency or meta-token type for the destination receiving address or wallet. If not specified, uses the primary currency of this wallet |
| publicAddress | `String` | Public address in the format of the current wallet's currency. This requires the `amountSatoshi` field to be set. Must not set both `publicAddress` and `destWallet` |
| amountSatoshi | `Int` | Amount to send in the smallest denomination of the source wallet's currency. ie Satoshis |
| destWallet | [`ABCWallet`](#abcwallet) | Destination wallet to transfer funds to. Must also set `amountSatoshi`. Must not set both `publicAddress` and `destWallet` |
| destMetadata | [`ABCMetadata`](#abcmetadata) | [ABCMetadata](#abcmetadata) object with which will tag the transaction in the destination wallet. Must only be used when `destWallet` is set. |


## ABCParsedUri

| Property | Type | Description |
| --- | --- | --- |
| publicAddress | `String` | Public address from URI |
| privateKey | `String` | Private key |
| bitIDURI | `String` | Full BitID URI |
| bitIDDomain | `String` | Domain name portion of BitID URI |
| bitIDCallbackURI | `String` | BitID Callback URI |
| paymentProtocolURL | `String` | BIP70 Payment Request URL |
| amountSatoshi | `Int` | Amount in the currency's smallest denomination (satoshis)
| metadata | [`ABCMetadata`](#abcmetadata) | [ABCMetadata](#abcmetadata) object with info extracted from URI |
| returnURI | `String` | URI to send user after URI/payment has been processed |
| bitidPaymentAddress | `Bool` | True if BitID URI is requesting a payment address (experimental)|
| bitidKYCProvider | `Bool` | True if BitID URI would like to provide KYC token (experimental) |
| bitidKYCRequest | `Bool` | True if BitID URI is requesting a KYC token (experimental) |


Object contains various parts of a parsed URI depending on the source URI. Any of the properties may be `null`.

## ABCPaymentProtocolInfo

Object provides basic UI displayable info about a BIP70 payment request. Also includes an [ABCSpendTarget](#abcspendtarget) for use in an [ABCSpendInfo](#abcspendinfo) to send the transaction.

| Property | Type | Description |
| --- | --- | --- |
| domain | `String` | DNS name of originator of request |
| amountSatoshi | `Int` | Amount of request |
| memo | `String` | Memo field returned by merchant |
| merchant | `String` | Name of merchat (may be blank) |
| abcSpendTarget | [`ABCSpendTarget`](#abcspendtarget) | [ABCSpendTarget](#abcspendtarget) object that can be used in an [ABCSpendInfo](#abcspendinfo) |

## ABCReceiveAddress

| Property | Type | Description |
| --- | --- | --- |
| publicAddress | `String` | Raw public address in native format of wallet currency type. (ie. base58 for bitcoin, base16 for ethereum) |
| amountSatoshi | `Int` | Amount of request denominated in the smallest unit of this wallet's currency (ie. bitcoin satoshis) |
| metaData | `ABCMetadata` | [ABCMetadata](#abcmetadata) object corresponding to this address. Any transactions receiving funds into this address will automatically have this metadata in the [ABCTransaction](#abctransaction) object.

## ABCMetadata

Non-blockchain transaction meta data associated to an [ABCTransaction](#abctransaction) or to an [ABCReceiveAddress](#abcreceiveaddress)

| Property | Type | Description |
| --- | --- | --- |
| payeeName | `String` | Name of external recipient or sender of funds |
| category | `String` | Transaction category of format "Expense:Food & Dining". Category must be of the form [Category]:[Sub Category] where category is one of "Income", "Expense", "Transfer", or "Exchange". Income refers to incoming funds such as payroll or business sales. Expense is the purchase of goods or services. Transfer is a transfer of funds to/from another wallet or exchange account owned by the user. Exchange is the change of funds from one type of currency to another. If ABCWallet.tx is of type bitcoin, an incoming transaction from the purchase of bitcoin with USD should be categorized as "Exchange:Buy Bitcoin". |
| notes | `String` | Misc notes field |
| amountFiat | `Float` | Amount of transaction in the wallet's fiat currency at the time of the transaction |
| bizId | `Int` | Unique bizId associated to a business listing in the Airbitz Business Directory |
| miscJson | `String` | Generic JSON string that can be used for additional meta data |

## ABCTransaction

Object represents a signed or unsigned transaction that may or may not be broadcast to the blockchain.

| Property | Type | Description |
| --- | --- | --- |
| abcWalletTx | [`ABCWalletTx`](#abcwallettx) | [ABCWalletTx](#abcwallettx) this transaction is from |
| metadata | [`ABCMetadata`](#abcmetadata) | [ABCMetadata](#abcmetadata) of this transaction |
| txid | `String` | Transaction ID as represented by the wallet's crypto currency. For bitcoin this is base16. This parameter is `null` until [signTx](#signtx) is called. |
| date | `Date` | Date that transaction was broadcast, detected, or confirmed on the blockchain. If the tx detection date is after the confirmation time, then this is the confirmation time. `null` if transaction has not been broadcast |
| blockHeight | `Int` | Block number that included this transaction |
| amountSatoshi | `Int` | Amount of fees in denomination of smallest unit of currency |
| providerFee | `Int` | Additional app provider fees in denomination of smallest unit of currency (ie. Satoshis) |
| networkFee | `Int` | Fee paid to network (mining fee) in denomination of smallest unit of currency (ie. Satoshis) |
| runningBalance | `Int` | Running balance of entire wallet as of this transaction |
| signedTx |`Array` | Buffer of signed transaction data with signature. `null` if transaction is unsigned |
| otherParams |`Object` | Crypto currency specific data |

`otherParams` has the following parameters for bitcoin wallets

| Property | Type | Description |
| --- | --- | --- |
| isReplaceByFee | `Bool` | True if this transaction is marked as RBF (BIP125) |
| isDoubleSpend | `Bool` | True if this transaction is found to be a double spend attempt |
| inputOutputList | `Array` | Array of transaction inputs and outputs |

## ABCExchangeRateCache

### addSource

```javascript
const sourceBitstamp = require('airbitz-core-js-bitcoin').exchangeRateSources.bitstamp
const sourceCoinbase = require('airbitz-core-js-bitcoin').exchangeRateSources.coinbase
const sourceBitcoinAverage = require('airbitz-core-js-bitcoin').exchangeRateSources.bitcoinaverage
const sourceBraveNewCoin   = require('airbitz-core-js-bitcoin').exchangeRateSources.bravenewcoin

const abcExchangeRateCache = new ABCExchangeRateCache()
abcExchangeRateCache.addSource(sourceBitstamp)
abcExchangeRateCache.addSource(sourceCoinbase)
abcExchangeRateCache.addSource(sourceBitcoinAverage)
abcExchangeRateCache.addSource(sourceBraveNewCoin)
```

Adds an exchange rate source. Initialize with object of type [ABCExchangeRateLib](#abcexchangeratelib). `airbitz-core-js-bitcoin` includes support for Bitstamp.com, Coinbase.com, BitcoinAverage.com, and BraveNewCoin.com

### convertCurrency

```javascript
destinationCurrencyAmount = convertCurrency(amount, sourceCurrency, destinationCurrency)

// Example
const priceofBitcoin = convertCurrency(1, "BTC", "USD")
```

| Param | Type | Description |
| --- | --- | --- |
| amount | `Float` | Amount of source currency to convert |
| sourceCurrency | `String` | 3 character currency code of source currency |
| destinationCurrency | `String` | 3 character currency code of destination currency |

| Return | Type | Description |
| --- | --- | --- |
| destinationAmount | `Float` | Amount of destination currency after conversion |

Converts one currency value into another using exchange rate cache. Returns 0 if the currency pair cannot be converted due to missing support from exchange rate sources or if sources cannot be reached.

## ABCExchangeRateLib

Exchange rate info is provided to AirbitzCore via exchange source plugins that provide the following API. Plugins are not expected to spin up background tasks but to instead initiate a server connection immediately upon receiving a call to [getCurrencyPairs](#getcurrencypairs).

### getName

Returns the name of the exchange rate source in a human friendly String. ie ("Bitstamp")

```javascript
name = getName()
```

| Return | Type | Description |
| --- | --- | --- |
| name | `String` | Name of the exchange rate source |

### getCurrencyPairs

```javascript
getCurrencyPairs(pairs, callback)

// Example
const pairs =
[
  { source: "BTC", dest: "USD" },
  { source: "BTC", dest: "EUR" },
  { source: "LTC", dest: "GBP" }
]

getCurrencyPairs(pairs, function(returnPairs) {
  console.log(returnPairs)
})

For a source that cannot convert LTC, the output could be =>
"
[
  { source: "BTC", dest: "USD", value: 890.23 },
  { source: "BTC", dest: "EUR", value: 870.12 },
]
"
```

Requests the exchange rate from an array of currency pairs. Function should return an array of currency pairs that it is able to provide along with the current exchange rate.

# Currency Plugin API

Cryptocurrency functionality for AirbitzCore is provided by currency API libraries that follow the Currency Plugin API. These libraries can be easily added to Airbitz by providing the following library API for import into an [ABCWallet](#abcwallet). ABC will call into the library [`abcTxLibBTC.makeEngine`](#makeengine) to initialize the library with a set of callbacks.

To add additional currency functionality, create a library that exposes an API that follows the ABCWalletTxLibrary template below.

[ABCDatastore](#abcdatastore) objects will get passed into [`abcTxLibBTC.makeEngine`](#makeengine), the [walletDataStore](#abcdatastore) allows the txLib to store wallet specific data such as a blockchain cache. If the implementation chooses to hold a global cache of data, use the [accountDataStore](#abcdatastore) object. Both data store objects are local data stores which are not encrypted, revision controlled, or backed up.

The repo `airbitz-core-js-bitcoin` exposes this API for bitcoin

## ABCWalletTxLibrary

This prototype class provides all the necessary API to support a cryptocurrency in Airbitz.

### Include and initialize the library

```javascript
var abcTxLibBTC = require('abcTxLibBtc')

// Or
<script src="abcTxLibBtc.js"></script>

// React Native
var abcTxLibBTC = require('abcTxLibBtc-react-native')
```

Include the proper header files and/or libraries for your language.

### getInfo

Get details of the crypto currency supported by this library

```javascript
const details = abcTxLibBTC.getInfo()

console.log(details)
"
{
  currencyCode: 'BTC',
  denominations: [{
    name: 'bits',
    multiplier: 100,
    symbol: 'ƀ'
  },
    {
      name: 'mBTC',
      multiplier: 100000,
      symbol: 'mɃ'
    },
    {
      name: 'BTC',
      multiplier: 100000000,
      symbol: 'Ƀ'
    }
  ],
  symbolImage: 'qq/2iuhfiu1/3iufhlq249r8yq34tiuhq4giuhaiwughiuaergih/rg',
  metaTokens: [{
    currencyCode: 'XCP',
    denominations: [{
      name: 'XCP',
      multiplier: 1
    }],
    symbolImage: 'fe/3fthfiu1/3iufhlq249r8yq34tiuhqggiuhaiwughiuaergih/ef'
  },
    {
      currencyCode: 'TATIANACOIN',
      denominations: [{
        name: 'TATIANACOIN',
        multiplier: 1
      }],
      symbolImage: 'qe/3fthfi2fg1/3iufhlq249r8yq34tiuhqggiuhaiwughiuaergih/ef'
    }
  ]
}
"
```

| Return Param | Type | Description |
| --- | --- | --- |
| details | `Object` | Details of supported currency |

The `details` object includes the following params:

| Param | Type | Description |
| --- | --- | --- |
| currencyCode | `String` | The 3 character code for the currency |
| denominations | `Array` | An array of Objects of the possible denominations for this currency |
| symbolImage | `String` | Base64 encoded png or jpg image of the currency symbol (optional) |
| metaTokens | `Array` | Array of objects describing the supported metatokens |

The `denominations` object includes the following params:

| Param | Type | Description |
| --- | --- | --- |
| name | `String` | The human readable string to describe the denomination. |
| multiplier | `Int` | The value to multiply the smallest unit of currency to get to the denomination. |
| symbol | `String` | The human readable 1-3 character symbol of the currency. ie. "Ƀ" |
| font | `String` | (Optional) The font required to display the symbol specified above. If not given, will use the default system font. |

The `metaTokens` array includes the following params:

| Param | Type | Description |
| --- | --- | --- |
| currencyCode | `String` | The human readable string to describe the denomination. |
| denominations | `Array` | An array of Objects of the possible denominations for this currency |
| symbolImage | `String` | Base64 encoded png or jpg image of the currency symbol (optional) |

### makeEngine

```javascript
// Example
function abcTxLibBTCTransactionsChanged(abcTransactions) {
  // your_callback_here
}

const callbacks = {
  abcTxLibCBTransactionsChanged
}
const options = {
  accountDataStore,
  walletDataStore,
  masterPrivateKey
}

const btcEngine =
  abcTxLibBTC.makeEngine(abcTxLibAccess, options, callbacks, function(error) {
    if (error === null) {
      // Success
    }
  })
```

| Param | Type | Description |
| --- | --- | --- |
| abcTxLibAccess | [`ABCTxLibAccess`](#abctxlibaccess) | Object with various parameters to access the wallet and account |
| options | `Object` | Options for [`abcTxLibBTC.makeEngine`](#makeengine) |
| callbacks | [`ABCTxLibCallbacks`](#abctxlibcallbacks) | Various callbacks when wallet is updated |
| callback | `Callback` | (Javascript) Callback function |

| Options | Type | Description |
| --- | --- | --- |
| masterPrivateKey | `String` | Master private key for wallet in format specific to the wallet type. ie. `wallet:repo:bitcoin-bip44` would have a `masterPrivateKey` in the format of a bip39 12-24 word mnemonic. This parameter may be unspecified, in which case, the TxLibrary should have cached a `masterPublicKey` in `localDataStore` |
| masterPublicKey | `String` | Master public key for wallet in format specific to the wallet type. ie. `wallet:repo:bitcoin-bip44` would have a `masterPublicKey` in the format of a base58 string starting with "xpub" such as "xpub661MyMwAqRbcFtXgS5sYJABqqG9YLmC4Q1Rdap9gSE8NqtwybGhePY2gZ29ESFjqJoCu1Rupje8YtGqsefD265TMg7usUDFdp6W1EGMcet8". This parameter may be unspecified, in which case, the TxLibrary should have cached a `masterPublicKey` in `localDataStore` |


| Callback Param | Type | Description |
| --- | --- | --- |
| abcError | [`ABCError`](#abcerror) | [ABCError](#abcerror) object |

Initialization of the library effectively creates a cryptocurrency wallet within the [ABCWallet](#abcwallet) object. The TxLib should spin up any background tasks necessary to begin querying the blockchain and field any requests for transactions. [`abcTxLibBTC.makeEngine`](#makeengine) will be called once for every wallet of the same or different currency.

Any global information that the TxLib needs to keep should be kept in the [ABCWallet.abcAccount](#abcaccount) using the `dataStore` for encrypted, backed-up data, and using the `localDataStore` for unencrypted, device specific data.

It is recommended the master public keys be keps in the [ABCWallet](#abcwallet) `localDataStore` so they can be accessed for querying the blockchain while not logged in. Local blockchain cache information can be stored in either the [ABCWallet](#abcwallet) or [ABCWallet.abcAccount](#abcaccount) `localDataStore` depending on whether the implementation chooses to hold a global blockchain cache or per wallet information.

### getBlockHeight

Retrieve the current block height from the network

```javascript
// Example
var blockHeight = btcEngine.getBlockHeight()
console.log(blockHeight)
"455487"
```

### enableTokens

```javascript
// Example
const tokens = {
  tokens: [ "XCP", "TATIANACOIN" ]
}

btcEngine.enableTokens(tokens, function(error) {
  if (error === null) {
    // Success
  }
})
```

| Param | Type | Description |
| --- | --- | --- |
| tokens | `Array` | Array of strings specifying the currency codes of tokens to enable in this wallet |

| Callback Param | Type | Description |
| --- | --- | --- |
| abcError | [`ABCError`](#abcerror) | [ABCError](#abcerror) object |

Enable support for meta tokens (ie. counterparty, colored coin, ethereum ERC20). Library should begin checking the blockchain for the specified tokens and triggering the callbacks specified in [`abcTxLibBTC.makeEngine`](#makeengine).

### getBalance

```javascript
// Example
const balance = btcEngine.getBalance(options)
```

| Param | Type | Description |
| --- | --- | --- |
| options | `Object` | Options parameters below |

| Option Params | Type | Description |
| --- | --- | --- |
| currencyCode | `String` | Currency code to use. ie "REP", "LTBCOIN". If not specified, uses the wallet's primary currency. ie. "BTC", or "ETH" |

| Return Param | Type | Description |
| --- | --- | --- |
| balance | `Int` | Balance in the smallest unit of the currency |

Get the current balance of this wallet in the currency's smallest denomination (ie. satoshis)

### getNumTransactions

```javascript
// Example
const numTransactions = btcEngine.getNumTransactions(options)
```

| Param | Type | Description |
| --- | --- | --- |
| options | `Object` | Options parameters below |

| Option Params | Type | Description |
| --- | --- | --- |
| currencyCode | `String` | Currency code to use. ie "REP", "LTBCOIN". If not specified, uses the wallet's primary currency. ie. "BTC", or "ETH" |

| Return Param | Type | Description |
| --- | --- | --- |
| numTransactions | `Int` | Number of transactions in wallet |

Get the number of transactions in the wallet

### getTransactions

```javascript
const options = {
  startIndex: 5,
  numEnteries: 50
}

btcEngine.getTransactions(options, function(error, transactions) {
  if (error === null) {
    console.log(transactions[0].txid) // => "1209befa09ab3efc039abf09490ac34fe09abc938"
  }
})
```

| Param | Type | Description |
| --- | --- | --- |
| options | `Object` | Options for abcTxLibGetTransactions. If `null`, return all transactions |
| callback | `Callback` | (Javascript) Callback function |

| Callback Param | Type | Description |
| --- | --- | --- |
| abcError | [`ABCError`](#abcerror) | [ABCError](#abcerror) object |
| transactions | `Array` | Array of [ABCTransaction](#abctransaction) objects |

Returns an array of transactions matching the options specified. The [ABCTransaction](#abctransaction) must have the following fields filled out by the TxLib:
`abcWallet`, `txid`, `date`, `blockHeight`, and `amountSatoshi`. The remaining fields are updated by Airbitz Core.

The `options` parameter may include the following:

| Options Params | Type | Description |
| --- | --- | --- |
| currencyCode | `String` | Currency code to use. ie "REP", "LTBCOIN". If not specified, uses the wallet's primary currency. ie. "BTC", or "ETH" |
| startIndex | `Int` | The starting index into the list of transactions. 0 specifies the newest transaction |
| numEntries | `Int` |  The number of entries to return. If there aren't enough transactions to return `numEntries`, then the TxLib should return the maximum possible |

### getFreshAddress

```javascript
const address = btcEngine.getFreshAddress(options)
```

| Param | Type | Description |
| --- | --- | --- |
| options | `Object` | Options object documented below |

| Option Params | Type | Description |
| --- | --- | --- |
| currencyCode | `String` | Currency code to use. ie "REP", "LTBCOIN". If not specified, uses the wallet's primary currency. ie. "BTC", or "ETH" |

| Return | Type | Description |
| --- | --- | --- |
| address | `String` | Public address |

Returns an address that has never received funds

### addGapLimitAddresses

```javascript
const abcError = btcEngine.addGapLimitAddresses(addresses, options)
```

| Param | Type | Description |
| --- | --- | --- |
| addresses | `Array` | Array of Strings containing public addresses |
| options | `Object` | Options object documented below |

The `options` parameter may include the following:

| Options Params | Type | Description |
| --- | --- | --- |
| currencyCode | `String` | Currency code to use. ie "REP", "LTBCOIN". If not specified,

| Return | Type | Description |
| --- | --- | --- |
| abcError | [`ABCError`](#abcerror) | [ABCError](#abcerror) object |

When implementing an HD wallet with multiple addresses, wallet implementations typically search for funds by going a limited number of addresses ahead of the last address that has funds received. This is usually about 10 addresses. `abcTxLibAddGapLimitAddresses` allows ABC to specify to the txLib to treat the given addresses as if they had funds received and to forward their gap limit accordingly.

### isAddressUsed

```javascript
const isUsed = btcEngine.isAddressUsed(address, options)
```

| Param | Type | Description |
| --- | --- | --- |
| address | `String` | String of public address to query |
| options | `Object` | Options parameters below |

The `options` parameter may include the following:

| Options Params | Type | Description |
| --- | --- | --- |
| currencyCode | `String` | Currency code to use. ie "REP", "LTBCOIN". If not specified,

| Return | Type | Description |
| --- | --- | --- |
| isUsed | `Boolean` | True if address has ever received money |

### makeSpend

```javascript
btcEngine.makeSpend(abcSpendInfo, function(error, abcTransaction) {
  // your_callback_here
})
```
Given an [ABCSpendInfo](#abcspendinfo) object, returns an unsigned [ABCTransaction](#abctransaction) object. [ABCTransaction](#abctransaction).signedTx should be NULL.


### signTx

```javascript
btcEngine.signTx(abcTransaction, function(error) {
  // your_callback_here
})
```
<<<<<<< HEAD

### broadcastTx
=======
Takes an unsigned [ABCTransaction](#abctransaction) object and signs it. This routine will set [ABCTransaction](#abctransaction).signedTx to an Array of bytes corresponding to the complete signed transaction.
>>>>>>> 65e9d454

```javascript
btcEngine.broadcastTx(abcTransaction, function(error) {
  // your_callback_here
})
```
Takes a signed [ABCTransaction](#abctransaction) and broadcasts it to the blockchain network.

### saveTx

```javascript
btcEngine.saveTx(abcTransaction, function(error) {
  // your_callback_here
})
```
Saves an already signed [ABCTransaction](#abctransaction) object to the local cache so that funds are considered spent by the wallet.

## ABCTxLibAccess

| Param | Type | Description |
| --- | --- | --- |
| accountDataStore | [`ABCDataStore`](#abcdatastore) | Local [ABCDataStore](#abcdatastore) for account wide data |
| walletDataStore | [`ABCDataStore`](#abcdatastore) | Local [ABCDataStore](#abcdatastore) for wallet specific data |

Various objects needed to save/restore data for the TxLib

## ABCTxLibCallbacks

### TransactionsChanged

```javascript
transactionsChanged(abcTransactions)
```

| Param | Type | Description |
| --- | --- | --- |
| abcTransactions | `Array` | Array of [ABCTransaction](#abctransaction) objects which are new or have changed. Changes may include the block height when this transaction was confirmed |

Callback fires when the TxLib detects new or updated transactions from the blockchain network. The [ABCTransaction](#abctransaction) objects must have the following fields filled out by the TxLib:
`abcWalletTx`, `txid`, `date`, `blockHeight`, and `amountSatoshi`. The remaining fields are updated by Airbitz Core.

# Account Management UI

To ease the implementation of the Airbitz SDK in applications, Airbitz provides a base user interface capable of all the account creation, account login, password & PIN management, and password recovery. This functionality is currently only available in Javascript for HTML apps

The repo [airbitz-core-js-ui](https://github.com/Airbitz/airbitz-core-js-ui) implements a UI layer on top of [airbitz-core-js](https://github.com/Airbitz/airbitz-core-js) to provide web applications the interface required to do all the accounts management in just a small handful of Javascript API calls. All UI operates in an overlay iframe on top of the current HTML view.

Install instructions are in [airbitz-core-js-ui](https://github.com/Airbitz/airbitz-core-js-ui).

## Sample webpage

A sample webpage exists in [airbitz-core-js-sample](https://github.com/Airbitz/airbitz-core-js-sample) which makes a simple page with a Login & Register button on the top bar and uses [airbitz-core-js-ui](https://github.com/Airbitz/airbitz-core-js-ui).

## Usage

### makeABCUIContext

```javascript
abcUiContext = abcui.makeABCUIContext({'apiKey': 'api-key-here',
                                       'accountType': 'account:repo:com.mydomain.myapp',
                                       'bundlePath': '/path-to-abcui/',
                                       'vendorName': 'My Awesome Project',
                                       'vendorImageUrl': 'https://mydomain.com/mylogo.png'})
```

Initializes the ABCUI library and returns an [ABCUIContext](#abcuicontext) object

| Param | Type | Description |
| --- | --- | --- |
| apiKey | `String` | API Key from <https://developer.airbitz.co> |
| accountType | `String` | App account type of form 'account:repo:com.mydomain.myapp' |
| bundlePath | `String` | Website path to the airbitz-core-js-ui repo |
| vendorName | `String` | Name of your app |
| vendorImageUrl | `String` | URL to image of your app's logo |

| Return Param | Type | Description |
| --- | --- | --- |
| abcUiContext | [`ABCUIContext`](#abcuicontext) | Airbitz account object |

## ABCUIContext

### openLoginWindow

```javascript
abcUiContext.openLoginWindow(function(error, account) {
  _account = account;
})
```

Create an overlay popup where a user can register a new account or login to a previously created account via password or PIN.

| Param | Type | Description |
| --- | --- | --- |
| callback | `Callback` | (Javascript) Callback function |

| Return Param | Type | Description |
| --- | --- | --- |
| error | [`ABCError`](#abcerror) | (Javascript) Error object. `null` if no error |
| account | [`ABCAccount`](#abcaccount) | Airbitz account object |

![Login UI](#https://airbitz.co/go/wp-content/uploads/2016/08/Screen-Shot-2016-08-26-at-12.50.04-PM.png)

### openManageWindow

```javascript
abcUiContext.openManageWindow(_account, function(error) {
  // your_callback_here
})
```

Launch an account management window for changing password, PIN, and recovery questions

| Param | Type | Description |
| --- | --- | --- |
| account | [`ABCAccount`](#abcaccount) | Airbitz account object to modify |
| callback | `Callback` | (Javascript) Callback function |

| Return Param | Type | Description |
| --- | --- | --- |
| error | [`ABCError`](#abcerror) | (Javascript) Error object. `null` if no error |

![Manage UI](#https://airbitz.co/go/wp-content/uploads/2016/08/Screen-Shot-2016-08-26-at-12.50.26-PM.png)

# Wallet Plugin API

Airbitz plugins are a way to include additional functionality into the Airbitz Mobile Bitcoin Wallet on iOS and Android. They are currently used to buy and sell bitcoin through Glidera, and purchase discounted Starbucks and Target cards through Foldapp.

The plugin API provides a subset of the entire Airbitz SDK which allows the plugin to access the currently logged in user's wallet to request sends and receives.

These pages serve as an introduction on writing your own plugins. You only need basic web development skills to build your own plugin. If you can write HTML, CSS and Javascript, you can easily write a plugin and run it on Android and iOS.

# Creating a plugin

Airbitz plugins are just single page HTML files, with all the resources compiled in. That means that the javascript libraries, stylesheets and whatever else are all included in one monolithic HTML file.

The `airbitz-plugins` repo has a build system to help ease the creation of the files. Simply creating a new directory under the `plugins` directory will be treated as a new plugin. The build system knows to how to compile the javascript, HTML and CSS to work with Airbitz.

## Dependencies

### Get the repos

Clone the repos [airbitz-plugins](https://github.com/Airbitz/airbitz-plugins), [airbitz-ios-gui](https://github.com/Airbitz/airbitz-ios-gui), and [airbitz-android-gui](https://github.com/Airbitz/airbitz-android-gui) to the same level directory.

### NPM

```objc
// No content for this language. Select 'Javascript/HTML` above
```

```java
// No content for this language. Select 'Javascript/HTML` above
```

> Install node on Ubuntu

```javascript
apt-get install nodejs
```

> Or on a Mac

```javascript
brew install node
```

> Install node modules

```javascript
npm install -g gulp
cd airbitz-plugins
npm install
```

First off, lets make sure you have the dependencies installed.

### Create New Plugin

To create a new plugin, you can copy the blank plugin and begin coding.

```javascript
cd plugins
cp -a blank yourpluginname
```

### Plugin Files

```objc
// No content for this language. Select 'Javascript/HTML` above
```

```java
// No content for this language. Select 'Javascript/HTML` above
```

```javascript
plugins/yourpluginname/index.html
plugins/yourpluginname/css/style.css
plugins/yourpluginname/js/script.js
plugins/yourpluginname/vendors/jquery-2.1.3.min.js
plugins/yourpluginname/vendors/qrcode.min.js
```

And here is a list of the files in the new plugin.

## index.html

Let’s take a look at the `index.html`. The `index.html` is essentially your main function into the plugin. That means, you need to declare all of your dependencies here, such as CSS, fonts or javascript files. You can view the full source of the sample file [here.](https://github.com/Airbitz/airbitz-plugins/tree/master/plugins/blank/index.html). Let’s examine the file piece by piece.

```objc
// No content for this language. Select 'Javascript/HTML` above
```

```java
// No content for this language. Select 'Javascript/HTML` above
```

```javascript
<meta name=viewport content="initial-scale=1, maximum-scale=1.0, user-scalable=no">
<!-- include your stylesheet -->
<link type="text/css" rel="stylesheet" href="css/style.css"  media="screen,projection"/>
```

First up is the `<head>` tag. The head can contain whatever you want, in this case its just a reference to our `style.css` but other references or javascript files can be included. The build system will automatically inline them into the final build.

### `<body>` tag

```objc
// No content for this language. Select 'Javascript/HTML` above
```

```java
// No content for this language. Select 'Javascript/HTML` above
```

```javascript
<div id="container">
  <h2>Wallet Name</h2>
  <div id="walletName">Loading...</div>
  <h2>Address</h2>
  <div id="address">Loading...</div>
  <div id="qrcode"></div>
</div>
```

Next up is the `<body>` tag. To keep things simple you can add your UI directly inside of the HTML. Some of our the other plugins use a more sophisticated framework like Angular. Here is our UI.

### Other Dependencies

```objc
// No content for this language. Select 'Javascript/HTML` above
```

```java
// No content for this language. Select 'Javascript/HTML` above
```

```javascript
<!-- Include the core javascript bindings -->
<script src="js/abc.js" type="text/javascript"></script>

<!-- Include some other libraries -->
<script src="vendors/jquery-2.1.3.min.js" type="text/javascript"></script>
<script src="vendors/qrcode.min.js" type="text/javascript"></script>

<!-- Include your javascript code -->
<script src="js/script.js" type="text/javascript"></script>
```

At the bottom of the `<body>` tag, we can include other dependencies such as all our javascript libraries. Its important to include `abc.js` which will give you access to the Airbitz wallet functionality.

## script.js

```objc
// No content for this language. Select 'Javascript/HTML` above
```

```java
// No content for this language. Select 'Javascript/HTML` above
```

```javascript
$(function() {
  Airbitz.ui.title('Blank Plugin');
  qrcode = new QRCode(document.getElementById("qrcode"), {
    text: '',
    width: 128,
    height: 128,
  });
  // If the user changes the wallet, we want to know about it
  Airbitz.core.setupWalletChangeListener(function(wallet) {
    Airbitz.ui.showAlert("Wallet Changed", "Wallet Changed to " + wallet.name + ".");
    updateUi(wallet);
  });
  // After loading, lets fetch the currently selected wallet
  Airbitz.core.getSelectedWallet({
      success: updateUi,
      error: function() {
          Airbitz.ui.showAlert("Wallet Error", "Unable to load wallet!");
      }
  });
});
```

The next important part of your plugin is the javascript. As we can see from the `index.html`, this sample is using `abc.js`, `jquery-2.1.3.min.js`, `qrcode.min.js` and finally `script.js`. `abc.js` is the only required javascript file. `script.js` is the plugin's code that implements the core business logic and application functionality. You are welcome to use any other filename other than `script.js` but just need to include it in your `index.html` file.

The `script.js` calls into the Airbitz core in a few ways. First it calls `Airbitz.ui.title` to change the top header title in the Airbitz app. Next is sets up a wallet listener using `Airbitz.core.setupWalletChangeListener`, so when the user changes their selected wallet, our code knows about it. Lastly, it requests the current wallet using `Airbitz.ui.getSelectedWallet`. You can view the sample code here.

### updateUI()

```objc
// No content for this language. Select 'Javascript/HTML` above
```

```java
// No content for this language. Select 'Javascript/HTML` above
```

```javascript
function updateUi(wallet) {
  $('#walletName').text(wallet.name);
  Airbitz.core.createReceiveRequest(wallet, {
    label: "Blank App Request",
    category: "Income:Plugin",
    notes: "Income generated from a plugin",
    amountSatoshi: 0,
    amountFiat: 0,
    success: function(data) {
      var address = data["address"];
      $('#address').text(address);
      qrcode.clear();
      qrcode.makeCode('bitcoin:' + address);
    },
    error: function() {
      $('#address').text('');
      Airbitz.ui.showAlert("Wallet Error", "Unable to load request!");
    }
  });
}
```

Lastly we define the `updateUi` function. When the plugin loads or when the user changes their selected wallet, this function is called. We update the wallet name in the UI, and call into the Airbitz core library to create a receive request. This returns an address to us, but stores some metadata with the address, so when bitcoin is received, the transaction's meta-data will automatically be tag with the same information.

### Existing Plugins

For more ideas you can check out our existing plugins with [Foldapp](https://github.com/Airbitz/airbitz-plugins/tree/master/plugins/foldapp) and [Glidera](https://github.com/Airbitz/airbitz-plugins/tree/master/plugins/glidera).

The [Glidera](https://github.com/Airbitz/airbitz-plugins/tree/master/plugins/glidera) plugin is build on top of angular, while the foldapp plugin is using a jQuery and handlebars.

# Add Your Plugin to Airbitz

In order to see your plugin in Airbitz, you must modify the Native app to include the plugin. The instructions are slightly different for Android vs iOS.

## Android

### Build the App

Follow the README instructions in `airbitz-android-gui` to make sure you can build the app.

### Edit `PluginFramework.java`

```objc
// No content for this language. Select 'Javascript/HTML` above
```

```java
// No content for this language. Select 'Javascript/HTML` above
```

```javascript
plugin = new Plugin();
plugin.pluginId = "com.yourplugincompany.yourplugin";
plugin.sourceFile = "file:///android\_asset/yourplugin.html";
plugin.name = "YourPlugin"
// These are the various environment settings to supply
plugin.env.put("SANDBOX", String.valueOf(api.isTestNet()));
mPlugins.add(plugin);
mPluginsGrouped.get(BUYSELL).add(plugin);
```

Now we need to modify the native code. In your favorite editor open `java/com/airbitz/plugins/PluginFramework.java` and look for the `class PluginList`. In the constructor, add your plugin with a configuration like the following.

### Build and Run the Airbitz app

Now that all the code is in place we can build the plugin, then the Airbitz app, and run your plugin.

`./gradlew buildAirbitzPlugins installDevelopDebug`

Last, launch the app, login, navigate to Buy/Sell and launch your plugin.

## iOS

### Build the App

Follow the README instructions in `airbitz-ios-gui` to make sure you can build the app.

### Edit `Plugins.m`

```objc
// No content for this language. Select 'Javascript/HTML` above
```

```java
// No content for this language. Select 'Javascript/HTML` above
```

```javascript
plugin = [[Plugin alloc] init];
plugin.pluginId = @"com.yourcompany.yourpluginname";
plugin.sourceFile = @"yourpluginname";
plugin.sourceExtension = @"html";
plugin.name = @"YourPluginName";
plugin.env = @{
    @"SANDBOX": (isTestnet ? @"true" : @"false"),
};
[buySellPlugins addObject:plugin];
```

In Xcode (or your favorite editor) open `Airbitz/Plugins/Plugins.m`. Add your plugin to the buySellPlugins array like the following.

### Build and Run the Airbitz app

Now you can run `./mkplugin`. This will pack all the HTML files and javascript into a monolithic yourpluginname.html and copy it from `airbitz-plugins` to `airbitz-ios-gui`.

In Xcode, navigate to Airbitz/Resources/Plugins. Drag the yourpluginname.html file from Finder in Airbitz/Resources/Plugins and into Xcode in the same folder path.

Then build and run the code in Xcode. You can then launch the app, login, navigate to Buy/Sell and launch your plugin.

# Submit Your Plugin

To submit your plugin for inclusion in Airbitz, submit a pull request for the changes to the `airbitz-plugins` repo. In addition, submit pull requests for either the iOS file `Plugins.m` or the Android file `PluginFramework.java`.

# Plugin API Reference

## ABCPluginWallet object

```objc
// No content for this language. Select 'Javascript/HTML` above
```

```java
// No content for this language. Select 'Javascript/HTML` above
```

```javascript
{
    "id": "wallet-id",
    "name": "My Wallet",
    "currency": "USD",
    "currencyCode": 840,
    "balance": 1000000,
}
```

The ABCWallet object represents a single BIP32 HD wallet in the user's Airbitz account. Users can switch which wallet they currently use for requests and sends. Developers should check and use the current ABCWallet object using getSelectedWallet or setupWalletChangeListener.

| Property | Type | Description |
| --- | --- | --- |
| id | `String` | Wallet ID |
| name | `String` | Wallet text name |
| currency | `String` | Wallet 3 letter currency code |
| currencyCode | `Number` | Wallet ISO currency code number |
| balance | `Number` | Wallet balance in satoshis |

## Airbitz Core

### getSelectedWallet

```objc
// No content for this language. Select 'Javascript/HTML` above
```

```java
// No content for this language. Select 'Javascript/HTML` above
```

```javascript
Airbitz.core.getSelectedWallet(callback)

// Example
Airbitz.core.getSelectedWallet(function (response){
  console.log("Wallet name: " + response['name'])
  console.log("Wallet balance in satoshis: " + response['balance'])
});
```

Returns the user’s currently selected wallet as the first parameter of the callback.


| Response | Type | Description |
| --- | --- | --- |
| wallet | `ABCWallet` | ABCWallet object |

## setupWalletChangeListener

```objc
// No content for this language. Select 'Javascript/HTML` above
```

```java
// No content for this language. Select 'Javascript/HTML` above
```

```javascript
Airbitz.core.setupWalletChangeListener(callback)

// Example
Airbitz.core.setupWalletChangeListener(function (response){
  console.log("Wallet name: " + response['name'])
  console.log("Wallet balance in satoshis: " + response['balance'])
});
```

Callback is called when wallet is changed AND every time the plugin is initialized.

| Response | Type | Description |
| --- | --- | --- |
| wallet | `ABCWallet` | ABCWallet object |

### createReceiveRequest

```objc
// No content for this language. Select 'Javascript/HTML` above
```

```java
// No content for this language. Select 'Javascript/HTML` above
```

```javascript
Airbitz.core.createReceiveRequest(wallet, options)

// Example
Airbitz.core.createReceiveRequest(wallet, {
    label: "Roger Mark",
    category: "Income:Consulting",
    notes: "Web development project from 2016-04",
    amountSatoshi: 12345234,
    success: function(response) {
      console.log("Got address " + response['address'])
    },
    error: function() {
      console.log("Error getting address")
    }
});
```

> Response

```objc
// No content for this language. Select 'Javascript/HTML` above
```

```java
// No content for this language. Select 'Javascript/HTML` above
```

```javascript
{
    "address": "1PfLSCgMZdzHRKsQDSya6Pin3ugqLKri3n"
}
```

Create a receive request from the provided wallet. Returns an object with a bitcoin address.

| Param | Type | Description |
| --- | --- | --- |
| wallet | `ABCWallet` | Wallet to create a receive request/address from |
| options | `Object` | JS Object of options for receive request |

| Response | Type | Description |
| --- | --- | --- |
| address | `String` | Bitcoin public address of request |

| Options | Type | Description |
| --- | --- | --- |
| label | `String` | (Optional) Transaction 'Payee/Payer' name |
| category | `String` | (Optional) Transaction category such as "Expense:Rent" |
| notes | `String` | (Optional) Transaction misc notes field |
| amountSatoshi | `Number` | (Optional) Amount, in satoshis, for this request |
| success | `Function` | Success callback |
| error | `Function` | Error callback |

### finalizeReceiveRequest

```objc
// No content for this language. Select 'Javascript/HTML` above
```

```java
// No content for this language. Select 'Javascript/HTML` above
```

```javascript
Airbitz.core.finalizeReceiveRequest(ABCWallet, address)

// Example
Airbitz.core.walletSelected({
  success: function(wallet) {
    Airbitz.core.createReceiveRequest(wallet, {
        label: "Roger Mark",
        category: "Income:Consulting",
        notes: "Web development project from 2016-04",
        amountSatoshi: 12345234,
        success: function(response) {
          console.log("Got address " + response['address'])
          Airbitz.core.finalizeReceiveRequest(wallet, data["address"]);
        },
        error: function() {
          console.log("Error getting address")
        }
    });
});
```

| Param | Type | Description |
| --- | --- | --- |
| wallet | `ABCWallet` | Wallet to finalize receive request/address from |
| address | `String` | Address to finalize |

Finalizing a request marks the address as used and it will not be used for future requests. The optional metadata given in 'options' such as 'label', 'category', and 'notes' will also be written for this address. This is useful so that when a future payment comes in, the metadata can be auto-populated in the user's transaction details.

### createSpendRequest

```objc
// No content for this language. Select 'Javascript/HTML` above
```

```java
// No content for this language. Select 'Javascript/HTML` above
```

```javascript
Airbitz.core.createSpendRequest(wallet, address, amount, options)

// Example
// Send 1.23 BTC to address 12xZEQL72YnGEbtW7bA4FPA1BUEHkxQoWN
Airbitz.core.createSpendRequest(wallet, "12xZEQL72YnGEbtW7bA4FPA1BUEHkxQoWN", 123000000, {
    label: "Roger Mark",
    category: "Income:Consulting",
    notes: "Web development project from 2016-04",
    success: function(response) {
      if (response.back) {
        console.log("User pressed back button. Funds not sent")
      } else {
        console.log("Bitcoin sent")
      }
    },
    error: function() {
      console.log("Error sending funds")
    }
});
```

> Response

```objc
// No content for this language. Select 'Javascript/HTML` above
```

```java
// No content for this language. Select 'Javascript/HTML` above
```

```javascript
{
    "back": false
}
```

Request that the user spends. This takes the user to the native spend confirmation screen so they can confirm the spend.

The optional metadata given in 'options' such as 'label', 'category', and 'notes' will also be written for this transaction.

| Param | Type | Description |
| --- | --- | --- |
| wallet | `ABCWallet` | Wallet to create a receive request/address from |
| address | `String` | Bitcoin address or BIP21 URI |
| amount | `Int` | Amount to send in satoshis |
| options | `Object` | JS Object of options for receive request |

| Response | Type | Description |
| --- | --- | --- |
| back | `Boolean` | True if user pressed back button and did not authorize the spend |

| Options | Type | Description |
| --- | --- | --- |
| label | `String` | (Optional) Transaction 'Payee/Payer' name |
| category | `String` | (Optional) Transaction category such as "Expense:Rent" |
| notes | `String` | (Optional) Transaction misc notes field |
| success | `Function` | Success callback |
| error | `Function` | Error callback |

### createSpendRequest2

```objc
// No content for this language. Select 'Javascript/HTML` above
```

```java
// No content for this language. Select 'Javascript/HTML` above
```

```javascript
Airbitz.core.createSpendRequest2(wallet, address, amount, address2, amount2, options)

// Example
Airbitz.core.createSpendRequest2(wallet,
                                 "12xZEQL72YnGEbtW7bA4FPA1BUEHkxQoWN", 123000000,
                                 "1FSxyn9AbBMwGusKAFqvyS63763tM8KiA2", 312000000, {
    label: "Roger Mark",
    category: "Income:Consulting",
    notes: "Web development project from 2016-04",
    success: function(response) {
      if (response.back) {
        console.log("User pressed back button. Funds not sent")
      } else {
        console.log("Bitcoin sent")
      }
    },
    error: function() {
      console.log("Error sending funds")
    }
});
```

> Response

```objc
// No content for this language. Select 'Javascript/HTML` above
```

```java
// No content for this language. Select 'Javascript/HTML` above
```

```javascript
{
    "back": false
}
```

Request that the user spends to two different addresses with two different amounts. This takes the user to the native spend confirmation screen so they can confirm the spend. The amount2 value will be added to the 'fee' amount shown on the Send Confirmation screen presented to the user.

| Param | Type | Description |
| --- | --- | --- |
| wallet | `ABCWallet` | Wallet to create a receive request/address from |
| address | `String` | Bitcoin address or BIP21 URI |
| amount | `Int` | Amount to send in satoshis |
| address2 | `String` | Bitcoin address or BIP21 URI |
| amount2 | `Int` | Amount to send in satoshis |
| options | `Object` | JS Object of options for receive request |

| Response | Type | Description |
| --- | --- | --- |
| back | `Boolean` | True if user pressed back button and did not authorize the spend |

| Options | Type | Description |
| --- | --- | --- |
| label | `String` | (Optional) Transaction 'Payee/Payer' name |
| category | `String` | (Optional) Transaction category such as "Expense:Rent" |
| notes | `String` | (Optional) Transaction misc notes field |
| success | `Function` | Success callback |
| error | `Function` | Error callback |

### writeData

```objc
// No content for this language. Select 'Javascript/HTML` above
```

```java
// No content for this language. Select 'Javascript/HTML` above
```

```javascript
Airbitz.core.writeData(key, data)

// Example
Airbitz.core.writeData("userInfo", '{ "name": "Joe",
                                      "phone": "619-800-1234",
                                      "age:" 69 }')
```

Securely persist data into the Airbitz core under this user's account. Only the current plugin will have access to that data. Data is fully encrypted and synchronized between devices that the user logs into.

| Param | Type | Description |
| --- | --- | --- |
| key | `String` | Key string to reference the data |
| data | `String` | Value to store |

### readData

```objc
// No content for this language. Select 'Javascript/HTML` above
```

```java
// No content for this language. Select 'Javascript/HTML` above
```

```javascript
data = Airbitz.core.readData(key)

// Example
Airbitz.core.writeData("userInfo", '{ "name": "Joe",
                                      "phone": "619-800-1234",
                                      "age:" 69 }')
data = Airbitz.core.readData("userInfo")

console.log(data) => { "name": "Joe",
                       "phone": "619-800-1234",
                       "age": 69 }
```

Read back data from the Airbitz core under this user's account. Only the current plugin will have access to that data. Data is fully encrypted and synchronized between devices that the user logs into.

| Param | Type | Description |
| --- | --- | --- |
| key | `String` | Key string to reference the data |

| Response | Type | Description |
| --- | --- | --- |
| data | `String` | Data stored from a previous call to writeData |

### clearData


```objc
// No content for this language. Select 'Javascript/HTML` above
```

```java
// No content for this language. Select 'Javascript/HTML` above
```

```javascript
Airbitz.core.clearData()
```

Clear all data in the Airbitz core, for the current plugin.

### getBtcDenomination

```objc
// No content for this language. Select 'Javascript/HTML` above
```

```java
// No content for this language. Select 'Javascript/HTML` above
```

```javascript
denom = Airbitz.core.getBtcDenomination()
```

Get the user’s currently selected BTC denomination. It can be BTC, mBTC or bits. Returns a denomination string.

| Response | Type | Description |
| --- | --- | --- |
| denomination | `String` | "BTC", "mBTC" or "bits" |


### formatSatoshi

```objc
// No content for this language. Select 'Javascript/HTML` above
```

```java
// No content for this language. Select 'Javascript/HTML` above
```

```javascript
amountString = Airbitz.core.formatSatoshi(amountSatoshi, withSymbol)

// Example
amountString = Airbitz.core.formatSatoshi(125834, true)

console.log(amountString) => "ƀ1258.34"
```

Formats satoshis to display to the user. This uses the user’s BTC denomination in their settings to format including the correct code and symbol.

| Param | Type | Description |
| --- | --- | --- |
| amountSatoshi | `Number` | Number of satoshis to convert |
| withSymbol | `Boolean` | Set to true to display the denomination symbol "Ƀ, mɃ, ƀ" |

| Response | Type | Description |
| --- | --- | --- |
| amountString | `String` | Formatted denomination string |

## Airbitz Config

### get

```objc
// No content for this language. Select 'Javascript/HTML` above
```

```java
// No content for this language. Select 'Javascript/HTML` above
```

```javascript
value = Airbitz.config.get(key)

// Example
value = Airbitz.config.get("API_KEY")
```

Fetch a configuration value. These are set in the native iOS/Android code, before the webview is loaded. Useful to pass in parameters such as API keys embedded in the native app.

| Param | Type | Description |
| --- | --- | --- |
| key | `String` | Key string to reference the data |

| Response | Type | Description |
| --- | --- | --- |
| value | `String` | Data passed in from native app |

## Airbitz UI

### title

```objc
// No content for this language. Select 'Javascript/HTML` above
```

```java
// No content for this language. Select 'Javascript/HTML` above
```

```javascript
Airbitz.ui.title(title)

// Example
Airbitz.ui.title("Bob's Awesome Plugin");
```

Set the title of the current view. This updates the native apps titlebar.

| Param | Type | Description |
| --- | --- | --- |
| title | `String` | Title on navbar |

### showAlert

```objc
// No content for this language. Select 'Javascript/HTML` above
```

```java
// No content for this language. Select 'Javascript/HTML` above
```

```javascript
Airbitz.ui.showAlert(title, message, options)

// Example
Airbitz.ui.showAlert("Account creation error", "Error creating account. Please try again later");

Airbitz.ui.showAlert("Creating account", "Please wait...", {"showSpinner": true});
```

Launches a native alert dialog. Alert will automatically fade when tapped or after ~6 seconds unless the showSpinner option is given.

| Param | Type | Description |
| --- | --- | --- |
| title | `String` | Title of alert |
| message | `String` | Body of alert  |
| options | `Object` | Optional parameters |

| Options | Type | Description |
| --- | --- | --- |
| showSpinner | `Boolean` | (Optional) Add spinner to alert. Alert will persist until hideAlert is called. |

### hideAlert

```objc
// No content for this language. Select 'Javascript/HTML` above
```

```java
// No content for this language. Select 'Javascript/HTML` above
```

```javascript
Airbitz.ui.hideAlert()
```

Hides any currently displaying alert from showAlert<|MERGE_RESOLUTION|>--- conflicted
+++ resolved
@@ -2509,8 +2509,8 @@
   // your_callback_here
 })
 ```
+
 Given an [ABCSpendInfo](#abcspendinfo) object, returns an unsigned [ABCTransaction](#abctransaction) object. [ABCTransaction](#abctransaction).signedTx should be NULL.
-
 
 ### signTx
 
@@ -2519,18 +2519,17 @@
   // your_callback_here
 })
 ```
-<<<<<<< HEAD
+
+This routine will set [ABCTransaction](#abctransaction).signedTx to an Array of bytes corresponding to the complete signed transaction. Takes an unsigned [ABCTransaction](#abctransaction) object and signs it.
 
 ### broadcastTx
-=======
-Takes an unsigned [ABCTransaction](#abctransaction) object and signs it. This routine will set [ABCTransaction](#abctransaction).signedTx to an Array of bytes corresponding to the complete signed transaction.
->>>>>>> 65e9d454
 
 ```javascript
 btcEngine.broadcastTx(abcTransaction, function(error) {
   // your_callback_here
 })
 ```
+
 Takes a signed [ABCTransaction](#abctransaction) and broadcasts it to the blockchain network.
 
 ### saveTx
@@ -2540,6 +2539,7 @@
   // your_callback_here
 })
 ```
+
 Saves an already signed [ABCTransaction](#abctransaction) object to the local cache so that funds are considered spent by the wallet.
 
 ## ABCTxLibAccess
